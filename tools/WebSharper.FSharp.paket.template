--- conflicted
+++ resolved
@@ -1,38 +1,27 @@
-type file
-id WebSharper.FSharp
-authors IntelliFactory
-licenseUrl http://websharper.com/licensing
-projectUrl http://websharper.com
-description
-    F#-to-JavaScript compiler
-tags
-    Web JavaScript F#
-dependencies
-    WebSharper == CURRENTVERSION
-files
-    ../msbuild/WebSharper.FSharp.targets ==> build
-<<<<<<< HEAD
-    ../build/Release/FSharp/net461/deploy/wsfsc.exe ==> tools/net461
-    ../build/Release/FSharp/net461/deploy/wsfsc.exe.config ==> tools/net461
-    ../build/Release/FSharp/net461/deploy/wsfscservice.exe ==> tools/net461
-    ../build/Release/FSharp/net461/deploy/wsfscservice.exe.config ==> tools/net461
-    ../build/Release/FSharp/net461/deploy/wsfscservice_start.cmd ==> tools/net461
-    ../build/Release/FSharp/net461/deploy/wsfscservice_start.sh ==> tools/net461
-    ../build/Release/FSharp/net461/deploy/NLog.config ==> tools/net461
-    ../build/Release/FSharp/net461/deploy/*.dll ==> tools/net461
-=======
->>>>>>> eddcbe0c
-    ../build/Release/FSharp/net5.0/deploy/*.dll ==> tools/net5.0
-    ../build/Release/FSharp/net5.0/deploy/**/*.dll ==> tools/net5.0
-    ../build/Release/FSharp/net5.0/deploy/wsfsc.exe ==> tools/net5.0
-    ../build/Release/FSharp/net5.0/deploy/wsfsc.dll.config ==> tools/net5.0
-    ../build/Release/FSharp/net5.0/deploy/wsfsc.sh ==> tools/net5.0
-    ../build/Release/FSharp/net5.0/deploy/wsfsc.runtimeconfig.json ==> tools/net5.0
-    ../build/Release/FSharp/net5.0/deploy/wsfscservice.exe ==> tools/net5.0
-    ../build/Release/FSharp/net5.0/deploy/wsfscservice.dll.config ==> tools/net5.0
-    ../build/Release/FSharp/net5.0/deploy/wsfscservice_start.cmd ==> tools/net5.0
-    ../build/Release/FSharp/net5.0/deploy/wsfscservice_start.sh ==> tools/net5.0
-    ../build/Release/FSharp/net5.0/deploy/wsfscservice.runtimeconfig.json ==> tools/net5.0
-    ../build/Release/FSharp/net5.0/deploy/NLog.config ==> tools/net5.0
-    ../src/compiler/WebSharper.FSharp/default.win32manifest ==> tools/net5.0
-    ../src/compiler/WebSharper.FSharp/runngen.ps1 ==> tools
+type file
+id WebSharper.FSharp
+authors IntelliFactory
+licenseUrl http://websharper.com/licensing
+projectUrl http://websharper.com
+description
+    F#-to-JavaScript compiler
+tags
+    Web JavaScript F#
+dependencies
+    WebSharper == CURRENTVERSION
+files
+    ../msbuild/WebSharper.FSharp.targets ==> build
+    ../build/Release/FSharp/net5.0/deploy/*.dll ==> tools/net5.0
+    ../build/Release/FSharp/net5.0/deploy/**/*.dll ==> tools/net5.0
+    ../build/Release/FSharp/net5.0/deploy/wsfsc.exe ==> tools/net5.0
+    ../build/Release/FSharp/net5.0/deploy/wsfsc.dll.config ==> tools/net5.0
+    ../build/Release/FSharp/net5.0/deploy/wsfsc.sh ==> tools/net5.0
+    ../build/Release/FSharp/net5.0/deploy/wsfsc.runtimeconfig.json ==> tools/net5.0
+    ../build/Release/FSharp/net5.0/deploy/wsfscservice.exe ==> tools/net5.0
+    ../build/Release/FSharp/net5.0/deploy/wsfscservice.dll.config ==> tools/net5.0
+    ../build/Release/FSharp/net5.0/deploy/wsfscservice_start.cmd ==> tools/net5.0
+    ../build/Release/FSharp/net5.0/deploy/wsfscservice_start.sh ==> tools/net5.0
+    ../build/Release/FSharp/net5.0/deploy/wsfscservice.runtimeconfig.json ==> tools/net5.0
+    ../build/Release/FSharp/net5.0/deploy/NLog.config ==> tools/net5.0
+    ../src/compiler/WebSharper.FSharp/default.win32manifest ==> tools/net5.0
+    ../src/compiler/WebSharper.FSharp/runngen.ps1 ==> tools