/// Helpers for FAKE scripts for the standard WebSharper extensions.
/// Check the sources for usage.
(**
Uses the following environment variables (some of which are overridden by WSTargets options):
  * BUILD_NUMBER: the build number to use (last component of the version).
    Automatically set by Jenkins.
  * BuildBranch: the name of the branch to switch to before building, and to push to on success.
    Default: current branch
  * PushRemote: the name of the git or hg remote to push to
    Default: origin
  * NuGetPublishUrl: the URL of the NuGet server
    Default: https://nuget.intellifactory.com/nuget
  * NugetApiKey: the API key of the NuGet server.

Versioning policy (as implemented in ComputeVersion):
  * Major, minor and pre are taken from baseVersion.
  * Patch is set based on the latest tag:
    * If the tag's major/minor is different from baseVersion, then patch = 0.
    * If the major/minor is the same and the latest tag is on HEAD, then this is a rebuild
      of the same code: use the tag's patch number (they will be differenciated by ther Build).
    * Otherwise, increment from the tag's patch number.
  * Build is set to $(BUILD_NUMBER) if that is defined, baseVersion.Build + 1 otherwise.
*)
module WebSharper.Fake

#nowarn "211" // Don't warn about nonexistent #I
#nowarn "20"  // Ignore string result of ==>
#I "../packages/build/FAKE/tools"
#I "../../../../../packages/build/FAKE/tools"
#I "../packages/build/Paket.Core/lib/net45"
#I "../packages/build/Chessie/lib/net40"
#I "../../../../../packages/build/Paket.Core/lib/net45"
#I "../../../../../packages/build/Chessie/lib/net40"
#r "Chessie"
#r "Paket.Core"
#r "FakeLib"
#nowarn "49"

open System
open System.IO
open System.Text.RegularExpressions
open Fake
open Fake.AssemblyInfoFile

let private depsFile = Paket.DependenciesFile.ReadFromFile "./paket.dependencies"
let private lockFile = Paket.LockFile.LoadFrom "./paket.lock"
let private mainGroupName = Paket.Domain.GroupName "Main"
let private mainGroup = depsFile.GetGroup mainGroupName

let GetSemVerOf pkgName =
    lockFile
        .GetGroup(mainGroupName)
        .GetPackage(Paket.Domain.PackageName pkgName)
        .Version
    |> Some

let shell program cmd =
    Printf.kprintf (fun cmd ->
        shellExec {
            Program = program
            WorkingDirectory = "."
            CommandLine = cmd
            Args = []
        }
        |> function
            | 0 -> ()
            | n -> failwithf "%s %s failed with code %i" program cmd n
    ) cmd

let shellOut program cmd =
    Printf.kprintf (fun cmd ->
        let psi =
            System.Diagnostics.ProcessStartInfo(
                FileName = program,
                Arguments = cmd,
                RedirectStandardOutput = true,
                UseShellExecute = false
            )
        let proc = System.Diagnostics.Process.Start(psi)
        let out = proc.StandardOutput.ReadToEnd()
        proc.WaitForExit()
        match proc.ExitCode with
        | 0 -> out
        | n -> failwithf "%s %s failed with code %i" program cmd n
    ) cmd

let git cmd =
    Printf.kprintf (fun s ->
        logfn "> git %s" s
        Git.CommandHelper.directRunGitCommandAndFail "." s
    ) cmd

<<<<<<< HEAD
=======
let gitSilentNoFail cmd =
    Printf.kprintf (fun s ->
        Git.CommandHelper.directRunGitCommand "." s
    ) cmd

>>>>>>> f68e103f
let hg cmd = shell "hg" cmd
let hg' cmd = shellOut "hg" cmd

let private splitLines (s: string) =
    s.Split([| "\r\n"; "\n" |], StringSplitOptions.None)

module Hg =
    let getBookmarks() =
        hg' """bookmark -T "{bookmark} {node|short}\n" """
        |> splitLines
        |> Array.map (fun s -> s.Split(' ').[0])

    let getCurrentCommitId() =
        (hg' "id -i").Trim()

    let getCurrentBranch() =
        (hg' "branch").Trim()

    let commitIdForBookmark (b: string) =
        hg' """bookmark -T "{bookmark} {node|short}\n" """
        |> splitLines
        |> Array.pick (fun s ->
            let a = s.Split(' ')
            if a.[0] = b then Some a.[1] else None
        )

    let branchExists (b: string) =
        hg' """branches -T "{branch}\n" """
        |> splitLines
        |> Array.contains b

    let isAncestorOfCurrent (ref: string) =
        let currentRef = getCurrentCommitId()
        let o = hg' """log --rev "ancestors(.) and %s" """ ref
        not (String.IsNullOrWhiteSpace o)

module VC =
    let isGit = Directory.Exists ".git"

    let getTags() =
        if isGit then
            let ok, out, err = Git.CommandHelper.runGitCommand "." "tag --merged"
            out.ToArray()
        else
            Hg.getBookmarks()

    let getCurrentCommitId() =
        if isGit then
            Git.Information.getCurrentSHA1 "."
        else
            Hg.getCurrentCommitId()

    let commitIdForTag tag =
        if isGit then
            Git.Branches.getSHA1 "." ("refs/tags/" + tag)
        else Hg.commitIdForBookmark tag

let ComputeVersion (baseVersion: option<Paket.SemVerInfo>) =
    let lastVersion, tag =
        try
            let tags = VC.getTags()
            let re = Regex("""^(?:[a-zA-Z]+[-.]?)?([0-9]+(?:\.[0-9]+){0,3})(?:-.*)?$""")
            match tags |> Array.choose (fun tag ->
                try
                    let m = re.Match(tag)
                    if m.Success then
                        let v = m.Groups.[1].Value |> Paket.SemVer.Parse
                        Some (v, Some tag)
                    else None
                with _ -> None) with
            | [||] ->
                traceImportant "Warning: no latest tag found"
                Paket.SemVer.Zero, None
            | a ->
                let v, t = Array.maxBy fst a
                v, t
        with e ->
            traceImportant (sprintf "Warning: getting version from latest tag: %s" e.Message)
            Paket.SemVer.Zero, None
    let baseVersion = defaultArg baseVersion lastVersion
    let patch =
        try
            if lastVersion.Major <> baseVersion.Major || lastVersion.Minor <> baseVersion.Minor then
                0u
            else
                let head = VC.getCurrentCommitId()
                let tagged =
                    match tag with
                    | Some tag -> VC.commitIdForTag tag
                    | None -> head
                if head = tagged then
                    lastVersion.Patch
                else
                    lastVersion.Patch + 1u
        with e ->
            traceImportant (sprintf "Warning: computing patch version: %s" e.Message)
            0u
    let build =
        match jenkinsBuildNumber with
        | null | "" -> string (int64 lastVersion.Build + 1L)
        | b -> b
    Printf.ksprintf (fun v ->
        tracefn "==== Building project v%s ===="  v
        Paket.SemVer.Parse v
    ) "%i.%i.%i.%s%s" baseVersion.Major baseVersion.Minor patch build
        (match baseVersion.PreRelease with Some r -> "-" + r.Origin | None -> "")

type BuildMode =
    | Debug
    | Release

    override this.ToString() =
        match this with
        | Debug -> "Debug"
        | Release -> "Release"

type BuildAction =
    | Projects of seq<string>
    | Custom of (BuildMode -> unit)

    static member Solution s =
        BuildAction.Projects (!!s)

type Args =
    {
        Version : Paket.SemVerInfo
        BuildAction : BuildAction
        Attributes : seq<Attribute>
        StrongName : bool
        BaseRef : string
        WorkBranch : option<string>
        MergeMaster : bool
        PushRemote : string
    }

type WSTargets =
    {
        BuildDebug : string
        Publish : string
        CommitPublish : string
        ComputedVersion : Paket.SemVerInfo
    }

    member this.AddPrebuild s =
        "WS-Clean" ?=> s ==> "WS-BuildDebug"
        "WS-Update" ?=> s ==> "WS-BuildRelease"
        ()

let verbose = getEnvironmentVarAsBoolOrDefault "verbose" false
let msbuildVerbosity = if verbose then MSBuildVerbosity.Normal else MSBuildVerbosity.Minimal
let dotnetArgs = if verbose then [ "-v"; "n" ] else []
MSBuildDefaults <- { MSBuildDefaults with Verbosity = Some msbuildVerbosity }

let MakeTargets (args: Args) =

    let dirtyDirs =
        !! "/**/bin"
        ++ "/**/obj/Debug"
        ++ "/**/obj/Release"
        ++ "build"

    Target "WS-Clean" <| fun () ->
        DeleteDirs dirtyDirs

    Target "WS-Update" <| fun () ->
        let needsUpdate =
            mainGroup.Packages
<<<<<<< HEAD
            |> Seq.exists (fun { Name = Paket.Domain.PackageName(pkg, _) } ->
                pkg.Contains "WebSharper" || pkg.Contains "Zafir")
        if needsUpdate then shell ".paket/paket.exe" "update"
=======
            |> Seq.exists (fun { Name = pkg } ->
                pkg.Name.Contains "WebSharper" || pkg.Name.Contains "Zafir")
        if needsUpdate then shell ".paket/paket.exe" "update -g %s" mainGroup.Name.Name
>>>>>>> f68e103f

    Target "WS-GenAssemblyInfo" <| fun () ->
        CreateFSharpAssemblyInfo ("build" </> "AssemblyInfo.fs") [
                yield Attribute.Version (sprintf "%i.%i.0.0" args.Version.Major args.Version.Minor)
                yield Attribute.FileVersion (sprintf "%i.%i.%i.%s" args.Version.Major args.Version.Minor args.Version.Patch args.Version.Build)
                yield! args.Attributes
                match environVarOrNone "INTELLIFACTORY" with
                | None -> ()
                | Some p ->
                    yield Attribute.Company "IntelliFactory"
                    if args.StrongName then
                        yield Attribute.KeyFile (p </> "keys" </> "IntelliFactory.snk")
            ]

    let build mode =
        match args.BuildAction with
        | BuildAction.Projects files ->
            let f =
                match mode with
                | BuildMode.Debug -> MSBuildDebug
                | BuildMode.Release -> MSBuildRelease
            files
            |> f "" "Build"
            |> Log "AppBuild-Output: "
        | Custom f -> f mode

    Target "WS-BuildDebug" <| fun () ->
        build BuildMode.Debug

    Target "WS-BuildRelease" <| fun () ->
        build BuildMode.Release

    Target "WS-Package" <| fun () ->
        Paket.Pack <| fun p ->
            { p with
                OutputPath = "build"
                Version = args.Version.AsString
            }

    Target "WS-Checkout" <| fun () ->
        match args.WorkBranch with
        | None -> ()
        | Some branch ->
            if VC.isGit then
                try git "checkout -f %s" branch
<<<<<<< HEAD
                    git "pull -ff"
=======
>>>>>>> f68e103f
                with e ->
                    try git "checkout -f -b %s" branch
                    with _ -> raise e
                if args.MergeMaster then
<<<<<<< HEAD
                    git "merge -Xtheirs --no-ff --no-commit %s" args.BaseRef
=======
                    if not <| gitSilentNoFail "merge -Xtheirs --no-ff --no-commit %s" args.BaseRef then
                        for st, f in Git.FileStatus.getAllFiles "." do
                            match st with
                            | Git.FileStatus.Deleted -> git "rm %s" f
                            | Git.FileStatus.Renamed -> try git "rm %s" f with _ -> File.Delete f
                            | Git.FileStatus.Added -> try git "checkout %s -- %s" args.BaseRef f with _ -> File.Delete f
                            | _ -> git "checkout %s -- %s" args.BaseRef f
>>>>>>> f68e103f
            else
                if Hg.branchExists branch
                then hg "update -C %s" branch
                else hg "branch %s" branch
                if args.MergeMaster && not (Hg.isAncestorOfCurrent args.BaseRef) then
                    hg "merge --tool internal:other %s" args.BaseRef
            Directory.CreateDirectory("build")
            File.WriteAllText("build/buildFromRef", args.BaseRef)

    Target "WS-Commit" <| fun () ->
        let tag = "v" + args.Version.AsString
        if VC.isGit then
            git "add ."
            git "commit --allow-empty -m \"[CI] %s\"" tag
            git "tag %s" tag
            git "push %s %s" args.PushRemote (Git.Information.getBranchName ".")
            git "push %s %s" args.PushRemote tag
        else
            hg "add ."
            hg "commit -m \"[CI] %s\"" tag
            hg "bookmark -i %s" tag
            hg "push --new-branch -b %s %s" (Hg.getCurrentBranch()) args.PushRemote

    Target "WS-Publish" <| fun () ->
        match environVarOrNone "NugetPublishUrl", environVarOrNone "NugetApiKey" with
        | Some nugetPublishUrl, Some nugetApiKey ->
            tracefn "[NUGET] Publishing to %s" nugetPublishUrl 
            Paket.Push <| fun p ->
                { p with
                    PublishUrl = nugetPublishUrl
                    ApiKey = nugetApiKey
                    WorkingDir = "build"
                }
        | _ -> traceError "[NUGET] Not publishing: NugetPublishUrl and/or NugetApiKey are not set"

    Target "WS-CommitPublish" DoNothing

    "WS-Clean"
        ==> "WS-GenAssemblyInfo"
        ?=> "WS-BuildDebug"

    "WS-Clean"
        ==> "WS-Update"
        ==> "WS-GenAssemblyInfo"
        ==> "WS-BuildRelease"
        ==> "WS-Package"
        ==> "WS-Publish"
        
    "WS-Package"    
        ==> "WS-Commit"
        ?=> "WS-Publish"
        ==> "WS-CommitPublish"

    "WS-Package"
        ==> "WS-Publish"

    "WS-Clean"
        ==> "WS-Checkout"

    {
        BuildDebug = "WS-BuildDebug"
        Publish = "WS-Publish"
        CommitPublish = "WS-CommitPublish"
        ComputedVersion = args.Version
    }

type WSTargets with

    static member Default (version: Paket.SemVerInfo) =
        let buildBranch = environVarOrNone "BuildBranch"
        let baseRef =
            match environVarOrNone "BuildFromRef" with
            | Some r -> r
            | None -> VC.getCurrentCommitId()
        let addVersionSuffix = getEnvironmentVarAsBoolOrDefault "AddVersionSuffix" false
        let version =
            if not addVersionSuffix then version else
            match buildBranch, version.PreRelease with
            | None, _ -> version
            | Some b, Some p when b = p.Origin -> version
            | Some b, _ -> Paket.SemVer.Parse (version.AsString + "-" + b)
        {
            Version = version
            BuildAction = BuildAction.Solution "*.sln"
            Attributes = Seq.empty
            StrongName = false
            BaseRef = baseRef
            WorkBranch = buildBranch
            MergeMaster = buildBranch = Some "staging"
            PushRemote =
                environVarOrDefault "PushRemote"
                    (if VC.isGit then "origin" else "default")
        }

    static member Default () =
        WSTargets.Default (ComputeVersion None)
<|MERGE_RESOLUTION|>--- conflicted
+++ resolved
@@ -1,436 +1,419 @@
-/// Helpers for FAKE scripts for the standard WebSharper extensions.
-/// Check the sources for usage.
-(**
-Uses the following environment variables (some of which are overridden by WSTargets options):
-  * BUILD_NUMBER: the build number to use (last component of the version).
-    Automatically set by Jenkins.
-  * BuildBranch: the name of the branch to switch to before building, and to push to on success.
-    Default: current branch
-  * PushRemote: the name of the git or hg remote to push to
-    Default: origin
-  * NuGetPublishUrl: the URL of the NuGet server
-    Default: https://nuget.intellifactory.com/nuget
-  * NugetApiKey: the API key of the NuGet server.
-
-Versioning policy (as implemented in ComputeVersion):
-  * Major, minor and pre are taken from baseVersion.
-  * Patch is set based on the latest tag:
-    * If the tag's major/minor is different from baseVersion, then patch = 0.
-    * If the major/minor is the same and the latest tag is on HEAD, then this is a rebuild
-      of the same code: use the tag's patch number (they will be differenciated by ther Build).
-    * Otherwise, increment from the tag's patch number.
-  * Build is set to $(BUILD_NUMBER) if that is defined, baseVersion.Build + 1 otherwise.
-*)
-module WebSharper.Fake
-
-#nowarn "211" // Don't warn about nonexistent #I
-#nowarn "20"  // Ignore string result of ==>
-#I "../packages/build/FAKE/tools"
-#I "../../../../../packages/build/FAKE/tools"
-#I "../packages/build/Paket.Core/lib/net45"
-#I "../packages/build/Chessie/lib/net40"
-#I "../../../../../packages/build/Paket.Core/lib/net45"
-#I "../../../../../packages/build/Chessie/lib/net40"
-#r "Chessie"
-#r "Paket.Core"
-#r "FakeLib"
-#nowarn "49"
-
-open System
-open System.IO
-open System.Text.RegularExpressions
-open Fake
-open Fake.AssemblyInfoFile
-
-let private depsFile = Paket.DependenciesFile.ReadFromFile "./paket.dependencies"
-let private lockFile = Paket.LockFile.LoadFrom "./paket.lock"
-let private mainGroupName = Paket.Domain.GroupName "Main"
-let private mainGroup = depsFile.GetGroup mainGroupName
-
-let GetSemVerOf pkgName =
-    lockFile
-        .GetGroup(mainGroupName)
-        .GetPackage(Paket.Domain.PackageName pkgName)
-        .Version
-    |> Some
-
-let shell program cmd =
-    Printf.kprintf (fun cmd ->
-        shellExec {
-            Program = program
-            WorkingDirectory = "."
-            CommandLine = cmd
-            Args = []
-        }
-        |> function
-            | 0 -> ()
-            | n -> failwithf "%s %s failed with code %i" program cmd n
-    ) cmd
-
-let shellOut program cmd =
-    Printf.kprintf (fun cmd ->
-        let psi =
-            System.Diagnostics.ProcessStartInfo(
-                FileName = program,
-                Arguments = cmd,
-                RedirectStandardOutput = true,
-                UseShellExecute = false
-            )
-        let proc = System.Diagnostics.Process.Start(psi)
-        let out = proc.StandardOutput.ReadToEnd()
-        proc.WaitForExit()
-        match proc.ExitCode with
-        | 0 -> out
-        | n -> failwithf "%s %s failed with code %i" program cmd n
-    ) cmd
-
-let git cmd =
-    Printf.kprintf (fun s ->
-        logfn "> git %s" s
-        Git.CommandHelper.directRunGitCommandAndFail "." s
-    ) cmd
-
-<<<<<<< HEAD
-=======
-let gitSilentNoFail cmd =
-    Printf.kprintf (fun s ->
-        Git.CommandHelper.directRunGitCommand "." s
-    ) cmd
-
->>>>>>> f68e103f
-let hg cmd = shell "hg" cmd
-let hg' cmd = shellOut "hg" cmd
-
-let private splitLines (s: string) =
-    s.Split([| "\r\n"; "\n" |], StringSplitOptions.None)
-
-module Hg =
-    let getBookmarks() =
-        hg' """bookmark -T "{bookmark} {node|short}\n" """
-        |> splitLines
-        |> Array.map (fun s -> s.Split(' ').[0])
-
-    let getCurrentCommitId() =
-        (hg' "id -i").Trim()
-
-    let getCurrentBranch() =
-        (hg' "branch").Trim()
-
-    let commitIdForBookmark (b: string) =
-        hg' """bookmark -T "{bookmark} {node|short}\n" """
-        |> splitLines
-        |> Array.pick (fun s ->
-            let a = s.Split(' ')
-            if a.[0] = b then Some a.[1] else None
-        )
-
-    let branchExists (b: string) =
-        hg' """branches -T "{branch}\n" """
-        |> splitLines
-        |> Array.contains b
-
-    let isAncestorOfCurrent (ref: string) =
-        let currentRef = getCurrentCommitId()
-        let o = hg' """log --rev "ancestors(.) and %s" """ ref
-        not (String.IsNullOrWhiteSpace o)
-
-module VC =
-    let isGit = Directory.Exists ".git"
-
-    let getTags() =
-        if isGit then
-            let ok, out, err = Git.CommandHelper.runGitCommand "." "tag --merged"
-            out.ToArray()
-        else
-            Hg.getBookmarks()
-
-    let getCurrentCommitId() =
-        if isGit then
-            Git.Information.getCurrentSHA1 "."
-        else
-            Hg.getCurrentCommitId()
-
-    let commitIdForTag tag =
-        if isGit then
-            Git.Branches.getSHA1 "." ("refs/tags/" + tag)
-        else Hg.commitIdForBookmark tag
-
-let ComputeVersion (baseVersion: option<Paket.SemVerInfo>) =
-    let lastVersion, tag =
-        try
-            let tags = VC.getTags()
-            let re = Regex("""^(?:[a-zA-Z]+[-.]?)?([0-9]+(?:\.[0-9]+){0,3})(?:-.*)?$""")
-            match tags |> Array.choose (fun tag ->
-                try
-                    let m = re.Match(tag)
-                    if m.Success then
-                        let v = m.Groups.[1].Value |> Paket.SemVer.Parse
-                        Some (v, Some tag)
-                    else None
-                with _ -> None) with
-            | [||] ->
-                traceImportant "Warning: no latest tag found"
-                Paket.SemVer.Zero, None
-            | a ->
-                let v, t = Array.maxBy fst a
-                v, t
-        with e ->
-            traceImportant (sprintf "Warning: getting version from latest tag: %s" e.Message)
-            Paket.SemVer.Zero, None
-    let baseVersion = defaultArg baseVersion lastVersion
-    let patch =
-        try
-            if lastVersion.Major <> baseVersion.Major || lastVersion.Minor <> baseVersion.Minor then
-                0u
-            else
-                let head = VC.getCurrentCommitId()
-                let tagged =
-                    match tag with
-                    | Some tag -> VC.commitIdForTag tag
-                    | None -> head
-                if head = tagged then
-                    lastVersion.Patch
-                else
-                    lastVersion.Patch + 1u
-        with e ->
-            traceImportant (sprintf "Warning: computing patch version: %s" e.Message)
-            0u
-    let build =
-        match jenkinsBuildNumber with
-        | null | "" -> string (int64 lastVersion.Build + 1L)
-        | b -> b
-    Printf.ksprintf (fun v ->
-        tracefn "==== Building project v%s ===="  v
-        Paket.SemVer.Parse v
-    ) "%i.%i.%i.%s%s" baseVersion.Major baseVersion.Minor patch build
-        (match baseVersion.PreRelease with Some r -> "-" + r.Origin | None -> "")
-
-type BuildMode =
-    | Debug
-    | Release
-
-    override this.ToString() =
-        match this with
-        | Debug -> "Debug"
-        | Release -> "Release"
-
-type BuildAction =
-    | Projects of seq<string>
-    | Custom of (BuildMode -> unit)
-
-    static member Solution s =
-        BuildAction.Projects (!!s)
-
-type Args =
-    {
-        Version : Paket.SemVerInfo
-        BuildAction : BuildAction
-        Attributes : seq<Attribute>
-        StrongName : bool
-        BaseRef : string
-        WorkBranch : option<string>
-        MergeMaster : bool
-        PushRemote : string
-    }
-
-type WSTargets =
-    {
-        BuildDebug : string
-        Publish : string
-        CommitPublish : string
-        ComputedVersion : Paket.SemVerInfo
-    }
-
-    member this.AddPrebuild s =
-        "WS-Clean" ?=> s ==> "WS-BuildDebug"
-        "WS-Update" ?=> s ==> "WS-BuildRelease"
-        ()
-
-let verbose = getEnvironmentVarAsBoolOrDefault "verbose" false
-let msbuildVerbosity = if verbose then MSBuildVerbosity.Normal else MSBuildVerbosity.Minimal
-let dotnetArgs = if verbose then [ "-v"; "n" ] else []
-MSBuildDefaults <- { MSBuildDefaults with Verbosity = Some msbuildVerbosity }
-
-let MakeTargets (args: Args) =
-
-    let dirtyDirs =
-        !! "/**/bin"
-        ++ "/**/obj/Debug"
-        ++ "/**/obj/Release"
-        ++ "build"
-
-    Target "WS-Clean" <| fun () ->
-        DeleteDirs dirtyDirs
-
-    Target "WS-Update" <| fun () ->
-        let needsUpdate =
-            mainGroup.Packages
-<<<<<<< HEAD
-            |> Seq.exists (fun { Name = Paket.Domain.PackageName(pkg, _) } ->
-                pkg.Contains "WebSharper" || pkg.Contains "Zafir")
-        if needsUpdate then shell ".paket/paket.exe" "update"
-=======
-            |> Seq.exists (fun { Name = pkg } ->
-                pkg.Name.Contains "WebSharper" || pkg.Name.Contains "Zafir")
-        if needsUpdate then shell ".paket/paket.exe" "update -g %s" mainGroup.Name.Name
->>>>>>> f68e103f
-
-    Target "WS-GenAssemblyInfo" <| fun () ->
-        CreateFSharpAssemblyInfo ("build" </> "AssemblyInfo.fs") [
-                yield Attribute.Version (sprintf "%i.%i.0.0" args.Version.Major args.Version.Minor)
-                yield Attribute.FileVersion (sprintf "%i.%i.%i.%s" args.Version.Major args.Version.Minor args.Version.Patch args.Version.Build)
-                yield! args.Attributes
-                match environVarOrNone "INTELLIFACTORY" with
-                | None -> ()
-                | Some p ->
-                    yield Attribute.Company "IntelliFactory"
-                    if args.StrongName then
-                        yield Attribute.KeyFile (p </> "keys" </> "IntelliFactory.snk")
-            ]
-
-    let build mode =
-        match args.BuildAction with
-        | BuildAction.Projects files ->
-            let f =
-                match mode with
-                | BuildMode.Debug -> MSBuildDebug
-                | BuildMode.Release -> MSBuildRelease
-            files
-            |> f "" "Build"
-            |> Log "AppBuild-Output: "
-        | Custom f -> f mode
-
-    Target "WS-BuildDebug" <| fun () ->
-        build BuildMode.Debug
-
-    Target "WS-BuildRelease" <| fun () ->
-        build BuildMode.Release
-
-    Target "WS-Package" <| fun () ->
-        Paket.Pack <| fun p ->
-            { p with
-                OutputPath = "build"
-                Version = args.Version.AsString
-            }
-
-    Target "WS-Checkout" <| fun () ->
-        match args.WorkBranch with
-        | None -> ()
-        | Some branch ->
-            if VC.isGit then
-                try git "checkout -f %s" branch
-<<<<<<< HEAD
-                    git "pull -ff"
-=======
->>>>>>> f68e103f
-                with e ->
-                    try git "checkout -f -b %s" branch
-                    with _ -> raise e
-                if args.MergeMaster then
-<<<<<<< HEAD
-                    git "merge -Xtheirs --no-ff --no-commit %s" args.BaseRef
-=======
-                    if not <| gitSilentNoFail "merge -Xtheirs --no-ff --no-commit %s" args.BaseRef then
-                        for st, f in Git.FileStatus.getAllFiles "." do
-                            match st with
-                            | Git.FileStatus.Deleted -> git "rm %s" f
-                            | Git.FileStatus.Renamed -> try git "rm %s" f with _ -> File.Delete f
-                            | Git.FileStatus.Added -> try git "checkout %s -- %s" args.BaseRef f with _ -> File.Delete f
-                            | _ -> git "checkout %s -- %s" args.BaseRef f
->>>>>>> f68e103f
-            else
-                if Hg.branchExists branch
-                then hg "update -C %s" branch
-                else hg "branch %s" branch
-                if args.MergeMaster && not (Hg.isAncestorOfCurrent args.BaseRef) then
-                    hg "merge --tool internal:other %s" args.BaseRef
-            Directory.CreateDirectory("build")
-            File.WriteAllText("build/buildFromRef", args.BaseRef)
-
-    Target "WS-Commit" <| fun () ->
-        let tag = "v" + args.Version.AsString
-        if VC.isGit then
-            git "add ."
-            git "commit --allow-empty -m \"[CI] %s\"" tag
-            git "tag %s" tag
-            git "push %s %s" args.PushRemote (Git.Information.getBranchName ".")
-            git "push %s %s" args.PushRemote tag
-        else
-            hg "add ."
-            hg "commit -m \"[CI] %s\"" tag
-            hg "bookmark -i %s" tag
-            hg "push --new-branch -b %s %s" (Hg.getCurrentBranch()) args.PushRemote
-
-    Target "WS-Publish" <| fun () ->
-        match environVarOrNone "NugetPublishUrl", environVarOrNone "NugetApiKey" with
-        | Some nugetPublishUrl, Some nugetApiKey ->
-            tracefn "[NUGET] Publishing to %s" nugetPublishUrl 
-            Paket.Push <| fun p ->
-                { p with
-                    PublishUrl = nugetPublishUrl
-                    ApiKey = nugetApiKey
-                    WorkingDir = "build"
-                }
-        | _ -> traceError "[NUGET] Not publishing: NugetPublishUrl and/or NugetApiKey are not set"
-
-    Target "WS-CommitPublish" DoNothing
-
-    "WS-Clean"
-        ==> "WS-GenAssemblyInfo"
-        ?=> "WS-BuildDebug"
-
-    "WS-Clean"
-        ==> "WS-Update"
-        ==> "WS-GenAssemblyInfo"
-        ==> "WS-BuildRelease"
-        ==> "WS-Package"
-        ==> "WS-Publish"
-        
-    "WS-Package"    
-        ==> "WS-Commit"
-        ?=> "WS-Publish"
-        ==> "WS-CommitPublish"
-
-    "WS-Package"
-        ==> "WS-Publish"
-
-    "WS-Clean"
-        ==> "WS-Checkout"
-
-    {
-        BuildDebug = "WS-BuildDebug"
-        Publish = "WS-Publish"
-        CommitPublish = "WS-CommitPublish"
-        ComputedVersion = args.Version
-    }
-
-type WSTargets with
-
-    static member Default (version: Paket.SemVerInfo) =
-        let buildBranch = environVarOrNone "BuildBranch"
-        let baseRef =
-            match environVarOrNone "BuildFromRef" with
-            | Some r -> r
-            | None -> VC.getCurrentCommitId()
-        let addVersionSuffix = getEnvironmentVarAsBoolOrDefault "AddVersionSuffix" false
-        let version =
-            if not addVersionSuffix then version else
-            match buildBranch, version.PreRelease with
-            | None, _ -> version
-            | Some b, Some p when b = p.Origin -> version
-            | Some b, _ -> Paket.SemVer.Parse (version.AsString + "-" + b)
-        {
-            Version = version
-            BuildAction = BuildAction.Solution "*.sln"
-            Attributes = Seq.empty
-            StrongName = false
-            BaseRef = baseRef
-            WorkBranch = buildBranch
-            MergeMaster = buildBranch = Some "staging"
-            PushRemote =
-                environVarOrDefault "PushRemote"
-                    (if VC.isGit then "origin" else "default")
-        }
-
-    static member Default () =
-        WSTargets.Default (ComputeVersion None)
+/// Helpers for FAKE scripts for the standard WebSharper extensions.
+/// Check the sources for usage.
+(**
+Uses the following environment variables (some of which are overridden by WSTargets options):
+  * BUILD_NUMBER: the build number to use (last component of the version).
+    Automatically set by Jenkins.
+  * BuildBranch: the name of the branch to switch to before building, and to push to on success.
+    Default: current branch
+  * PushRemote: the name of the git or hg remote to push to
+    Default: origin
+  * NuGetPublishUrl: the URL of the NuGet server
+    Default: https://nuget.intellifactory.com/nuget
+  * NugetApiKey: the API key of the NuGet server.
+
+Versioning policy (as implemented in ComputeVersion):
+  * Major, minor and pre are taken from baseVersion.
+  * Patch is set based on the latest tag:
+    * If the tag's major/minor is different from baseVersion, then patch = 0.
+    * If the major/minor is the same and the latest tag is on HEAD, then this is a rebuild
+      of the same code: use the tag's patch number (they will be differenciated by ther Build).
+    * Otherwise, increment from the tag's patch number.
+  * Build is set to $(BUILD_NUMBER) if that is defined, baseVersion.Build + 1 otherwise.
+*)
+module WebSharper.Fake
+
+#nowarn "211" // Don't warn about nonexistent #I
+#nowarn "20"  // Ignore string result of ==>
+#I "../packages/build/FAKE/tools"
+#I "../../../../../packages/build/FAKE/tools"
+#I "../packages/build/Paket.Core/lib/net45"
+#I "../packages/build/Chessie/lib/net40"
+#I "../../../../../packages/build/Paket.Core/lib/net45"
+#I "../../../../../packages/build/Chessie/lib/net40"
+#r "Chessie"
+#r "Paket.Core"
+#r "FakeLib"
+#nowarn "49"
+
+open System
+open System.IO
+open System.Text.RegularExpressions
+open Fake
+open Fake.AssemblyInfoFile
+
+let private depsFile = Paket.DependenciesFile.ReadFromFile "./paket.dependencies"
+let private lockFile = Paket.LockFile.LoadFrom "./paket.lock"
+let private mainGroupName = Paket.Domain.GroupName "Main"
+let private mainGroup = depsFile.GetGroup mainGroupName
+
+let GetSemVerOf pkgName =
+    lockFile
+        .GetGroup(mainGroupName)
+        .GetPackage(Paket.Domain.PackageName pkgName)
+        .Version
+    |> Some
+
+let shell program cmd =
+    Printf.kprintf (fun cmd ->
+        shellExec {
+            Program = program
+            WorkingDirectory = "."
+            CommandLine = cmd
+            Args = []
+        }
+        |> function
+            | 0 -> ()
+            | n -> failwithf "%s %s failed with code %i" program cmd n
+    ) cmd
+
+let shellOut program cmd =
+    Printf.kprintf (fun cmd ->
+        let psi =
+            System.Diagnostics.ProcessStartInfo(
+                FileName = program,
+                Arguments = cmd,
+                RedirectStandardOutput = true,
+                UseShellExecute = false
+            )
+        let proc = System.Diagnostics.Process.Start(psi)
+        let out = proc.StandardOutput.ReadToEnd()
+        proc.WaitForExit()
+        match proc.ExitCode with
+        | 0 -> out
+        | n -> failwithf "%s %s failed with code %i" program cmd n
+    ) cmd
+
+let git cmd =
+    Printf.kprintf (fun s ->
+        logfn "> git %s" s
+        Git.CommandHelper.directRunGitCommandAndFail "." s
+    ) cmd
+
+let gitSilentNoFail cmd =
+    Printf.kprintf (fun s ->
+        Git.CommandHelper.directRunGitCommand "." s
+    ) cmd
+
+let hg cmd = shell "hg" cmd
+let hg' cmd = shellOut "hg" cmd
+
+let private splitLines (s: string) =
+    s.Split([| "\r\n"; "\n" |], StringSplitOptions.None)
+
+module Hg =
+    let getBookmarks() =
+        hg' """bookmark -T "{bookmark} {node|short}\n" """
+        |> splitLines
+        |> Array.map (fun s -> s.Split(' ').[0])
+
+    let getCurrentCommitId() =
+        (hg' "id -i").Trim()
+
+    let getCurrentBranch() =
+        (hg' "branch").Trim()
+
+    let commitIdForBookmark (b: string) =
+        hg' """bookmark -T "{bookmark} {node|short}\n" """
+        |> splitLines
+        |> Array.pick (fun s ->
+            let a = s.Split(' ')
+            if a.[0] = b then Some a.[1] else None
+        )
+
+    let branchExists (b: string) =
+        hg' """branches -T "{branch}\n" """
+        |> splitLines
+        |> Array.contains b
+
+    let isAncestorOfCurrent (ref: string) =
+        let currentRef = getCurrentCommitId()
+        let o = hg' """log --rev "ancestors(.) and %s" """ ref
+        not (String.IsNullOrWhiteSpace o)
+
+module VC =
+    let isGit = Directory.Exists ".git"
+
+    let getTags() =
+        if isGit then
+            let ok, out, err = Git.CommandHelper.runGitCommand "." "tag --merged"
+            out.ToArray()
+        else
+            Hg.getBookmarks()
+
+    let getCurrentCommitId() =
+        if isGit then
+            Git.Information.getCurrentSHA1 "."
+        else
+            Hg.getCurrentCommitId()
+
+    let commitIdForTag tag =
+        if isGit then
+            Git.Branches.getSHA1 "." ("refs/tags/" + tag)
+        else Hg.commitIdForBookmark tag
+
+let ComputeVersion (baseVersion: option<Paket.SemVerInfo>) =
+    let lastVersion, tag =
+        try
+            let tags = VC.getTags()
+            let re = Regex("""^(?:[a-zA-Z]+[-.]?)?([0-9]+(?:\.[0-9]+){0,3})(?:-.*)?$""")
+            match tags |> Array.choose (fun tag ->
+                try
+                    let m = re.Match(tag)
+                    if m.Success then
+                        let v = m.Groups.[1].Value |> Paket.SemVer.Parse
+                        Some (v, Some tag)
+                    else None
+                with _ -> None) with
+            | [||] ->
+                traceImportant "Warning: no latest tag found"
+                Paket.SemVer.Zero, None
+            | a ->
+                let v, t = Array.maxBy fst a
+                v, t
+        with e ->
+            traceImportant (sprintf "Warning: getting version from latest tag: %s" e.Message)
+            Paket.SemVer.Zero, None
+    let baseVersion = defaultArg baseVersion lastVersion
+    let patch =
+        try
+            if lastVersion.Major <> baseVersion.Major || lastVersion.Minor <> baseVersion.Minor then
+                0u
+            else
+                let head = VC.getCurrentCommitId()
+                let tagged =
+                    match tag with
+                    | Some tag -> VC.commitIdForTag tag
+                    | None -> head
+                if head = tagged then
+                    lastVersion.Patch
+                else
+                    lastVersion.Patch + 1u
+        with e ->
+            traceImportant (sprintf "Warning: computing patch version: %s" e.Message)
+            0u
+    let build =
+        match jenkinsBuildNumber with
+        | null | "" -> string (int64 lastVersion.Build + 1L)
+        | b -> b
+    Printf.ksprintf (fun v ->
+        tracefn "==== Building project v%s ===="  v
+        Paket.SemVer.Parse v
+    ) "%i.%i.%i.%s%s" baseVersion.Major baseVersion.Minor patch build
+        (match baseVersion.PreRelease with Some r -> "-" + r.Origin | None -> "")
+
+type BuildMode =
+    | Debug
+    | Release
+
+    override this.ToString() =
+        match this with
+        | Debug -> "Debug"
+        | Release -> "Release"
+
+type BuildAction =
+    | Projects of seq<string>
+    | Custom of (BuildMode -> unit)
+
+    static member Solution s =
+        BuildAction.Projects (!!s)
+
+type Args =
+    {
+        Version : Paket.SemVerInfo
+        BuildAction : BuildAction
+        Attributes : seq<Attribute>
+        StrongName : bool
+        BaseRef : string
+        WorkBranch : option<string>
+        MergeMaster : bool
+        PushRemote : string
+    }
+
+type WSTargets =
+    {
+        BuildDebug : string
+        Publish : string
+        CommitPublish : string
+        ComputedVersion : Paket.SemVerInfo
+    }
+
+    member this.AddPrebuild s =
+        "WS-Clean" ?=> s ==> "WS-BuildDebug"
+        "WS-Update" ?=> s ==> "WS-BuildRelease"
+        ()
+
+let verbose = getEnvironmentVarAsBoolOrDefault "verbose" false
+let msbuildVerbosity = if verbose then MSBuildVerbosity.Normal else MSBuildVerbosity.Minimal
+let dotnetArgs = if verbose then [ "-v"; "n" ] else []
+MSBuildDefaults <- { MSBuildDefaults with Verbosity = Some msbuildVerbosity }
+
+let MakeTargets (args: Args) =
+
+    let dirtyDirs =
+        !! "/**/bin"
+        ++ "/**/obj/Debug"
+        ++ "/**/obj/Release"
+        ++ "build"
+
+    Target "WS-Clean" <| fun () ->
+        DeleteDirs dirtyDirs
+
+    Target "WS-Update" <| fun () ->
+        let needsUpdate =
+            mainGroup.Packages
+            |> Seq.exists (fun { Name = pkg } ->
+                pkg.Name.Contains "WebSharper" || pkg.Name.Contains "Zafir")
+        if needsUpdate then shell ".paket/paket.exe" "update -g %s" mainGroup.Name.Name
+
+    Target "WS-GenAssemblyInfo" <| fun () ->
+        CreateFSharpAssemblyInfo ("build" </> "AssemblyInfo.fs") [
+                yield Attribute.Version (sprintf "%i.%i.0.0" args.Version.Major args.Version.Minor)
+                yield Attribute.FileVersion (sprintf "%i.%i.%i.%s" args.Version.Major args.Version.Minor args.Version.Patch args.Version.Build)
+                yield! args.Attributes
+                match environVarOrNone "INTELLIFACTORY" with
+                | None -> ()
+                | Some p ->
+                    yield Attribute.Company "IntelliFactory"
+                    if args.StrongName then
+                        yield Attribute.KeyFile (p </> "keys" </> "IntelliFactory.snk")
+            ]
+
+    let build mode =
+        match args.BuildAction with
+        | BuildAction.Projects files ->
+            let f =
+                match mode with
+                | BuildMode.Debug -> MSBuildDebug
+                | BuildMode.Release -> MSBuildRelease
+            files
+            |> f "" "Build"
+            |> Log "AppBuild-Output: "
+        | Custom f -> f mode
+
+    Target "WS-BuildDebug" <| fun () ->
+        build BuildMode.Debug
+
+    Target "WS-BuildRelease" <| fun () ->
+        build BuildMode.Release
+
+    Target "WS-Package" <| fun () ->
+        Paket.Pack <| fun p ->
+            { p with
+                OutputPath = "build"
+                Version = args.Version.AsString
+            }
+
+    Target "WS-Checkout" <| fun () ->
+        match args.WorkBranch with
+        | None -> ()
+        | Some branch ->
+            if VC.isGit then
+                try git "checkout -f %s" branch
+                with e ->
+                    try git "checkout -f -b %s" branch
+                    with _ -> raise e
+                if args.MergeMaster then
+                    if not <| gitSilentNoFail "merge -Xtheirs --no-ff --no-commit %s" args.BaseRef then
+                        for st, f in Git.FileStatus.getAllFiles "." do
+                            match st with
+                            | Git.FileStatus.Deleted -> git "rm %s" f
+                            | Git.FileStatus.Renamed -> try git "rm %s" f with _ -> File.Delete f
+                            | Git.FileStatus.Added -> try git "checkout %s -- %s" args.BaseRef f with _ -> File.Delete f
+                            | _ -> git "checkout %s -- %s" args.BaseRef f
+            else
+                if Hg.branchExists branch
+                then hg "update -C %s" branch
+                else hg "branch %s" branch
+                if args.MergeMaster && not (Hg.isAncestorOfCurrent args.BaseRef) then
+                    hg "merge --tool internal:other %s" args.BaseRef
+            Directory.CreateDirectory("build")
+            File.WriteAllText("build/buildFromRef", args.BaseRef)
+
+    Target "WS-Commit" <| fun () ->
+        let tag = "v" + args.Version.AsString
+        if VC.isGit then
+            git "add ."
+            git "commit --allow-empty -m \"[CI] %s\"" tag
+            git "tag %s" tag
+            git "push %s %s" args.PushRemote (Git.Information.getBranchName ".")
+            git "push %s %s" args.PushRemote tag
+        else
+            hg "add ."
+            hg "commit -m \"[CI] %s\"" tag
+            hg "bookmark -i %s" tag
+            hg "push --new-branch -b %s %s" (Hg.getCurrentBranch()) args.PushRemote
+
+    Target "WS-Publish" <| fun () ->
+        match environVarOrNone "NugetPublishUrl", environVarOrNone "NugetApiKey" with
+        | Some nugetPublishUrl, Some nugetApiKey ->
+            tracefn "[NUGET] Publishing to %s" nugetPublishUrl 
+            Paket.Push <| fun p ->
+                { p with
+                    PublishUrl = nugetPublishUrl
+                    ApiKey = nugetApiKey
+                    WorkingDir = "build"
+                }
+        | _ -> traceError "[NUGET] Not publishing: NugetPublishUrl and/or NugetApiKey are not set"
+
+    Target "WS-CommitPublish" DoNothing
+
+    "WS-Clean"
+        ==> "WS-GenAssemblyInfo"
+        ?=> "WS-BuildDebug"
+
+    "WS-Clean"
+        ==> "WS-Update"
+        ==> "WS-GenAssemblyInfo"
+        ==> "WS-BuildRelease"
+        ==> "WS-Package"
+        ==> "WS-Publish"
+        
+    "WS-Package"    
+        ==> "WS-Commit"
+        ?=> "WS-Publish"
+        ==> "WS-CommitPublish"
+
+    "WS-Package"
+        ==> "WS-Publish"
+
+    "WS-Clean"
+        ==> "WS-Checkout"
+
+    {
+        BuildDebug = "WS-BuildDebug"
+        Publish = "WS-Publish"
+        CommitPublish = "WS-CommitPublish"
+        ComputedVersion = args.Version
+    }
+
+type WSTargets with
+
+    static member Default (version: Paket.SemVerInfo) =
+        let buildBranch = environVarOrNone "BuildBranch"
+        let baseRef =
+            match environVarOrNone "BuildFromRef" with
+            | Some r -> r
+            | None -> VC.getCurrentCommitId()
+        let addVersionSuffix = getEnvironmentVarAsBoolOrDefault "AddVersionSuffix" false
+        let version =
+            if not addVersionSuffix then version else
+            match buildBranch, version.PreRelease with
+            | None, _ -> version
+            | Some b, Some p when b = p.Origin -> version
+            | Some b, _ -> Paket.SemVer.Parse (version.AsString + "-" + b)
+        {
+            Version = version
+            BuildAction = BuildAction.Solution "*.sln"
+            Attributes = Seq.empty
+            StrongName = false
+            BaseRef = baseRef
+            WorkBranch = buildBranch
+            MergeMaster = buildBranch = Some "staging"
+            PushRemote =
+                environVarOrDefault "PushRemote"
+                    (if VC.isGit then "origin" else "default")
+        }
+
+    static member Default () =
+        WSTargets.Default (ComputeVersion None)