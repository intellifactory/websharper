--- conflicted
+++ resolved
@@ -1,1336 +1,1116 @@
-// $begin{copyright}
-//
-// This file is part of WebSharper
-//
-// Copyright (c) 2008-2016 IntelliFactory
-//
-// Licensed under the Apache License, Version 2.0 (the "License"); you
-// may not use this file except in compliance with the License.  You may
-// obtain a copy of the License at
-//
-//     http://www.apache.org/licenses/LICENSE-2.0
-//
-// Unless required by applicable law or agreed to in writing, software
-// distributed under the License is distributed on an "AS IS" BASIS,
-// WITHOUT WARRANTIES OR CONDITIONS OF ANY KIND, either express or
-// implied.  See the License for the specific language governing
-// permissions and limitations under the License.
-//
-// $end{copyright}
-
-module WebSharper.Sitelets.ActionEncoding
-
-open System
-open System.Collections.Generic
-open WebSharper.Core
-type BF = System.Reflection.BindingFlags
-
-[<WebSharper.NamedUnionCases "result">]
-type DecodeResult<'Action> =
-    | [<CompiledName "success">]
-      Success of action: 'Action
-    | [<CompiledName "invalidMethod">]
-      InvalidMethod of action: 'Action * ``method``: string
-    | [<CompiledName "invalidJson">]
-      InvalidJson of action: 'Action
-    | [<CompiledName "missingQueryParameter">]
-      MissingQueryParameter of action: 'Action * queryParam: string
-    | [<CompiledName "missingFormData">]
-      MissingFormData of action: 'Action * formFieldName: string
-
-    member this.Action =
-        match this with
-        | Success a
-        | InvalidMethod (a, _)
-        | InvalidJson a
-        | MissingQueryParameter (a, _)
-        | MissingFormData (a, _) -> a
-
-type ReadParameters =
-    {
-        Request : Http.Request
-        Fragments : string[]
-        Pos : int
-    }
-
-    member this.Read() =
-        if this.Pos < this.Fragments.Length then
-            Some (this.Fragments.[this.Pos], { this with Pos = this.Pos + 1 })
-        else None
-
-    member this.IsAtEnd =
-        { this.Pos .. this.Fragments.Length - 1 }
-        |> Seq.forall (fun i -> this.Fragments.[i] = "")
-
-    static member Make req frags =
-        {
-            Request = req
-            Fragments = frags
-            Pos = 0
-        }
-
-type DecodeResult =
-
-    static member unbox (x: DecodeResult<obj>) : DecodeResult<'b> =
-        match x with
-        | Success x -> Success (unbox x)
-        | InvalidMethod (x, m) -> InvalidMethod (unbox x, m)
-        | InvalidJson x -> InvalidJson (unbox x)
-        | MissingQueryParameter (x, p) -> MissingQueryParameter (unbox x, p)
-        | MissingFormData (x, p) -> MissingFormData (unbox x, p)
-
-type ReadResult<'a> = seq<DecodeResult<'a> * ReadParameters>
-
-type ReadResult =
-
-    static member map (f: 'a -> 'b) (x: ReadResult<'a>) : ReadResult<'b> =
-        x |> Seq.map (function
-            | Success x, p -> Success (f x), p
-            | InvalidMethod (x, m), p -> InvalidMethod (f x, m), p
-            | InvalidJson x, p -> InvalidJson (f x), p
-            | MissingQueryParameter (x, pa), p -> MissingQueryParameter (f x, pa), p
-            | MissingFormData (x, pa), p -> MissingFormData (f x, pa), p)
-
-let (>>=) (x: ReadResult<'a>) (f: ReadParameters -> 'a -> ReadResult<'b>) : ReadResult<'b> =
-    x |> Seq.collect (function
-        | Success x, p -> f p x
-        | InvalidMethod (x, m), p ->
-            f p x |> Seq.map (function
-                | InvalidMethod (y, m), p -> InvalidMethod (y, m), p
-                | r, p -> InvalidMethod (r.Action, m), p)
-<<<<<<< HEAD
-        | InvalidJson x, p ->
-            f p x |> Seq.map (function
-                | Success y, p -> InvalidJson y, p
-                | r -> r)
-        | MissingQueryParameter (x, pa), p ->
-            f p x |> Seq.map (function
-                | Success y, p -> MissingQueryParameter (y, pa), p
-                | r -> r)
-        | MissingFormData (x, pa), p ->
-            f p x |> Seq.map (function
-                | Success y, p -> MissingFormData (y, pa), p
-                | r -> r))
-
-let isUnreserved isLast c =
-    match c with
-    | '-' | '_' -> true
-    | '.' -> not isLast
-    | c when c >= 'A' && c <= 'Z' -> true
-    | c when c >= 'a' && c <= 'z' -> true
-    | c when c >= '0' && c <= '9' -> true
-    | _ -> false
-
-let writeEscaped (w: System.Text.StringBuilder) isLast c =
-    let k = int c
-    if isUnreserved isLast c then w.Append c
-    elif k < 256 then w.AppendFormat("~{0:x2}", k)
-    else w.AppendFormat("~u{0:x4}", k)
-    |> ignore
-
-exception NoFormatError of System.Type with
-    override this.ToString() =
-        System.String.Format(
-            "Could not derive URL formatting for: {0}", this.Data0)
-
-let inline ( ++ ) (a: int) (b: int) = (a <<< 4) + b
-
-[<Literal>]
-let EOF = -1
-
-[<Literal>]
-let ERROR = -2
-
-let readEscaped (r: System.IO.TextReader) =
-    let hex x =
-        match x with
-        | x when x >= int '0' && x <= int '9' -> x - int '0'
-        | x when x >= int 'a' && x <= int 'f' -> x - int 'a' + 10
-        | x when x >= int 'A' && x <= int 'F' -> x - int 'A' + 10
-        | _ -> ERROR
-    match r.Read() with
-    | x when x = int '~' ->
-        match r.Read() with
-        | x when x = int 'u' ->
-            let a = r.Read()
-            let b = r.Read()
-            let c = r.Read()
-            let d = r.Read()
-            if a >= 0 && b >= 0 && c >= 0 && d >= 0 then
-                hex a ++ hex b ++ hex c ++ hex d
-            else ERROR
-        | x ->
-            let y = r.Read()
-            if x >= 0 && y >= 0 then
-                hex x ++ hex y
-            else ERROR
-    | x ->
-        x
-
-type System.Text.StringBuilder with
-
-    member this.Add(c: char) =
-        this.Append c |> ignore
-
-    member this.Add(s: string) =
-        this.Append s |> ignore
-
-    member this.Flush() =
-        let s = this.ToString()
-        this.Remove(0, this.Length) |> ignore
-        s
-
-type Reflection.UnionCaseInfo with
-    member this.CustomizedName =
-        let s =
-            match this.GetCustomAttributes typeof<EndPointAttribute> with
-            | [| :? EndPointAttribute as attr |] -> attr.EndPoint
-            | _ ->
-                match this.GetCustomAttributes typeof<CompiledNameAttribute> with
-                | [| :? CompiledNameAttribute as attr |] -> attr.CompiledName
-                | _ -> this.Name
-        s.[s.IndexOf('/') + 1 ..]
-
-let flags = BF.Public ||| BF.NonPublic ||| BF.Static ||| BF.Instance
-
-type ISequenceProcessor =
-    abstract member ToSequence : obj -> seq<obj>
-    abstract member FromSequence : seq<obj> -> obj
-
-type ListProcessor<'T>() =
-    interface ISequenceProcessor with
-        member this.ToSequence (x: obj) = Seq.map box (x :?> list<'T>)
-        member this.FromSequence (s: seq<obj>) = box [for x in s -> x :?> 'T]
-
-type ArrayProcessor<'T>() =
-    interface ISequenceProcessor with
-        member this.ToSequence (x: obj) = Seq.map box (x :?> 'T[])
-        member this.FromSequence (s: seq<obj>) = box [|for x in s -> x :?> 'T|]
-
-type S =
-    {
-        Write : System.Text.StringBuilder -> List<string * string> -> obj -> bool
-        WritesToUrlPath : unit -> bool
-    }
-    static member Make(writesToPath, write) =
-        {
-            Write = write
-            WritesToUrlPath = writesToPath
-        }
-    static member Make(writesToPath, write) =
-        {
-            Write = write
-            WritesToUrlPath = fun () -> writesToPath
-        }
-
-let opt f s =
-    match f s with
-    | true, x -> Some (box x)
-    | false, _ -> None
-
-let defaultDateFormat = "yyyy-MM-dd-HH.mm.ss"
-
-let parseDateTime (fmt: string option) =
-    let fmt = defaultArg fmt defaultDateFormat
-    let rT = System.Globalization.DateTimeStyles.RoundtripKind
-    opt <| fun x -> DateTime.TryParseExact(x, fmt, System.Globalization.CultureInfo.InvariantCulture, rT)
-
-let writeDateTime (fmt: string option) =
-    let fmt = defaultArg fmt defaultDateFormat
-    fun (x: obj) -> (x :?> DateTime).ToString(fmt)
-
-/// Dict<type, (encode * decode)>
-let primitiveValueHandlers =
-    let d = Dictionary()
-    let add (parse: string -> bool * 'T) =
-        d.Add(typeof<'T>, (opt parse, string))
-    add System.Boolean.TryParse
-    add System.SByte.TryParse
-    add System.Byte.TryParse
-    add System.Int16.TryParse
-    add System.UInt16.TryParse
-    add System.Int32.TryParse
-    add System.UInt32.TryParse
-    add System.Int64.TryParse
-    add System.UInt64.TryParse
-    add System.Single.TryParse
-    add System.Double.TryParse
-    add System.Decimal.TryParse
-    d.Add(typeof<string>,
-        ((fun s ->
-            let buf = System.Text.StringBuilder()
-            use i = new System.IO.StringReader(s)
-            let rec loop () =
-                match readEscaped i with
-                | ERROR -> None
-                | EOF -> Some (box (buf.Flush()))
-                | x -> buf.Add (char x); loop ()
-            loop ()),
-         (fun (x: obj) ->
-            match x :?> string with
-            | null -> ""
-            | s ->
-                let b = System.Text.StringBuilder()
-                s |> Seq.iteri (fun i c ->
-                    writeEscaped b (i + 1 = s.Length) c)
-                b.Flush())))
-    d.Add(typeof<DateTime>, (parseDateTime None, writeDateTime None))
-    d
-
-let isPrimitive t =
-    primitiveValueHandlers.ContainsKey t
-
-let isPrimitiveOption (t: System.Type) =
-    t.IsGenericType &&
-    t.GetGenericTypeDefinition() = typedefof<option<_>> &&
-    isPrimitive (t.GetGenericArguments().[0])
-
-let isPrimitiveNullable (t: System.Type) =
-    t.IsGenericType &&
-    t.GetGenericTypeDefinition() = typedefof<Nullable<_>> &&
-    isPrimitive (t.GetGenericArguments().[0])
-
-type Field =
-    | RecordField of System.Reflection.PropertyInfo * isLast: bool
-    | UnionCaseField of Reflection.UnionCaseInfo * System.Reflection.PropertyInfo * isLast: bool
-    | ClassField of System.Reflection.FieldInfo * isLast: bool
-
-    member private this.Member =
-        match this with
-        | RecordField (pi, _)
-        | UnionCaseField (_, pi, _) -> pi :> System.Reflection.MemberInfo
-        | ClassField (fi, _) -> fi :> System.Reflection.MemberInfo
-
-    member this.Type =
-        match this with
-        | RecordField (pi, _)
-        | UnionCaseField (_, pi, _) -> pi.PropertyType
-        | ClassField (fi, _) -> fi.FieldType
-
-    member this.DeclaringType = this.Member.DeclaringType
-
-    member this.Name =
-        let aT = typeof<WebSharper.NameAttribute>
-        let p = this.Member
-        let customName =
-            p.GetCustomAttributesData()
-            |> Seq.tryPick (fun cad ->
-                if cad.Constructor.DeclaringType = aT then
-                    Some (cad.ConstructorArguments.[0].Value :?> string)
-                else None)
-        defaultArg customName p.Name
-
-let getDateTimeFormat = function
-    | RecordField (f, _) ->
-        if f.PropertyType = typeof<System.DateTime> || f.PropertyType = typeof<option<System.DateTime>> then
-            f.GetCustomAttributesData() |> Seq.tryPick (fun cad ->
-                if cad.Constructor.DeclaringType = typeof<WebSharper.DateTimeFormatAttribute> &&
-=======
-        | InvalidJson x, p ->
-            f p x |> Seq.map (function
-                | Success y, p -> InvalidJson y, p
-                | r -> r)
-        | MissingQueryParameter (x, pa), p ->
-            f p x |> Seq.map (function
-                | Success y, p -> MissingQueryParameter (y, pa), p
-                | r -> r)
-        | MissingFormData (x, pa), p ->
-            f p x |> Seq.map (function
-                | Success y, p -> MissingFormData (y, pa), p
-                | r -> r))
-
-let isUnreserved isLast c =
-    match c with
-    | '-' | '_' -> true
-    | '.' -> not isLast
-    | c when c >= 'A' && c <= 'Z' -> true
-    | c when c >= 'a' && c <= 'z' -> true
-    | c when c >= '0' && c <= '9' -> true
-    | _ -> false
-
-let writeEscaped (w: System.Text.StringBuilder) isLast c =
-    let k = int c
-    if isUnreserved isLast c then w.Append c
-    elif k < 256 then w.AppendFormat("~{0:x2}", k)
-    else w.AppendFormat("~u{0:x4}", k)
-    |> ignore
-
-exception NoFormatError of System.Type with
-    override this.ToString() =
-        System.String.Format(
-            "Could not derive URL formatting for: {0}", this.Data0)
-
-let inline ( ++ ) (a: int) (b: int) = (a <<< 4) + b
-
-[<Literal>]
-let EOF = -1
-
-[<Literal>]
-let ERROR = -2
-
-let readEscaped (r: System.IO.TextReader) =
-    let hex x =
-        match x with
-        | x when x >= int '0' && x <= int '9' -> x - int '0'
-        | x when x >= int 'a' && x <= int 'f' -> x - int 'a' + 10
-        | x when x >= int 'A' && x <= int 'F' -> x - int 'A' + 10
-        | _ -> ERROR
-    match r.Read() with
-    | x when x = int '~' ->
-        match r.Read() with
-        | x when x = int 'u' ->
-            let a = r.Read()
-            let b = r.Read()
-            let c = r.Read()
-            let d = r.Read()
-            if a >= 0 && b >= 0 && c >= 0 && d >= 0 then
-                hex a ++ hex b ++ hex c ++ hex d
-            else ERROR
-        | x ->
-            let y = r.Read()
-            if x >= 0 && y >= 0 then
-                hex x ++ hex y
-            else ERROR
-    | x ->
-        x
-
-type System.Text.StringBuilder with
-
-    member this.Add(c: char) =
-        this.Append c |> ignore
-
-    member this.Add(s: string) =
-        this.Append s |> ignore
-
-    member this.Flush() =
-        let s = this.ToString()
-        this.Remove(0, this.Length) |> ignore
-        s
-
-type Reflection.UnionCaseInfo with
-    member this.CustomizedName =
-        let s =
-            let aT = typeof<CompiledNameAttribute>
-            match this.GetCustomAttributes aT with
-            | [| :? CompiledNameAttribute as attr |] -> attr.CompiledName
-            | _ -> this.Name
-        s.[s.IndexOf('/') + 1 ..]
-
-let flags =
-    System.Reflection.BindingFlags.Public
-    ||| System.Reflection.BindingFlags.NonPublic
-    ||| System.Reflection.BindingFlags.Static
-    ||| System.Reflection.BindingFlags.Instance
-
-type ISequenceProcessor =
-    abstract member ToSequence : obj -> seq<obj>
-    abstract member FromSequence : seq<obj> -> obj
-
-type ListProcessor<'T>() =
-    interface ISequenceProcessor with
-        member this.ToSequence (x: obj) = Seq.map box (x :?> list<'T>)
-        member this.FromSequence (s: seq<obj>) = box [for x in s -> x :?> 'T]
-
-type ArrayProcessor<'T>() =
-    interface ISequenceProcessor with
-        member this.ToSequence (x: obj) = Seq.map box (x :?> 'T[])
-        member this.FromSequence (s: seq<obj>) = box [|for x in s -> x :?> 'T|]
-
-type S =
-    {
-        Write : System.Text.StringBuilder -> List<string * string> -> obj -> bool
-        WritesToUrlPath : unit -> bool
-    }
-    static member Make(writesToPath, write) =
-        {
-            Write = write
-            WritesToUrlPath = writesToPath
-        }
-    static member Make(writesToPath, write) =
-        {
-            Write = write
-            WritesToUrlPath = fun () -> writesToPath
-        }
-
-let opt f s =
-    match f s with
-    | true, x -> Some (box x)
-    | false, _ -> None
-
-let defaultDateFormat = "yyyy-MM-dd-HH.mm.ss"
-
-let parseDateTime (fmt: string option) =
-    let fmt = defaultArg fmt defaultDateFormat
-    let rT = System.Globalization.DateTimeStyles.RoundtripKind
-    opt <| fun x -> DateTime.TryParseExact(x, fmt, System.Globalization.CultureInfo.InvariantCulture, rT)
-
-let writeDateTime (fmt: string option) =
-    let fmt = defaultArg fmt defaultDateFormat
-    fun (x: obj) -> (x :?> DateTime).ToString(fmt)
-
-/// Dict<type, (encode * decode)>
-let primitiveValueHandlers =
-    let d = Dictionary()
-    let add (parse: string -> bool * 'T) =
-        d.Add(typeof<'T>, (opt parse, string))
-    add System.Boolean.TryParse
-    add System.SByte.TryParse
-    add System.Byte.TryParse
-    add System.Int16.TryParse
-    add System.UInt16.TryParse
-    add System.Int32.TryParse
-    add System.UInt32.TryParse
-    add System.Int64.TryParse
-    add System.UInt64.TryParse
-    add System.Single.TryParse
-    add System.Double.TryParse
-    add System.Decimal.TryParse
-    add System.Guid.TryParse
-    d.Add(typeof<string>,
-        ((fun s ->
-            let buf = System.Text.StringBuilder()
-            use i = new System.IO.StringReader(s)
-            let rec loop () =
-                match readEscaped i with
-                | ERROR -> None
-                | EOF -> Some (box (buf.Flush()))
-                | x -> buf.Add (char x); loop ()
-            loop ()),
-         (fun (x: obj) ->
-            match x :?> string with
-            | null -> ""
-            | s ->
-                let b = System.Text.StringBuilder()
-                s |> Seq.iteri (fun i c ->
-                    writeEscaped b (i + 1 = s.Length) c)
-                b.Flush())))
-    d.Add(typeof<DateTime>, (parseDateTime None, writeDateTime None))
-    d
-
-let isPrimitive t =
-    primitiveValueHandlers.ContainsKey t
-
-let isPrimitiveOption (t: System.Type) =
-    t.IsGenericType &&
-    t.GetGenericTypeDefinition() = typedefof<option<_>> &&
-    isPrimitive (t.GetGenericArguments().[0])
-
-type Field =
-    | RecordField of System.Reflection.PropertyInfo * isLast: bool
-    | UnionCaseField of Reflection.UnionCaseInfo * System.Reflection.PropertyInfo * isLast: bool
-
-    member private this.Property =
-        match this with
-        | RecordField (pi, _)
-        | UnionCaseField (_, pi, _) -> pi
-
-    member this.Type = this.Property.PropertyType
-
-    member this.DeclaringType = this.Property.DeclaringType
-
-    member this.Name =
-        let aT = typeof<WebSharper.Core.Attributes.NameAttribute>
-        let p = this.Property
-        let customName =
-            p.GetCustomAttributesData()
-            |> Seq.tryPick (fun cad ->
-                if cad.Constructor.DeclaringType = aT then
-                    Some (cad.ConstructorArguments.[0].Value :?> string)
-                else None)
-        defaultArg customName p.Name
-
-let getDateTimeFormat = function
-    | RecordField (f, _) ->
-        if f.PropertyType = typeof<System.DateTime> || f.PropertyType = typeof<option<System.DateTime>> then
-            f.GetCustomAttributesData() |> Seq.tryPick (fun cad ->
-                if cad.Constructor.DeclaringType = typeof<WebSharper.Core.Attributes.DateTimeFormatAttribute> &&
->>>>>>> 4c635fc4
-                   cad.ConstructorArguments.Count = 1 then
-                    Some (cad.ConstructorArguments.[0].Value :?> string)
-                else None)
-        else None
-    | UnionCaseField (uci, pi, _) ->
-        if pi.PropertyType = typeof<System.DateTime> || pi.PropertyType = typeof<option<System.DateTime>> then
-            uci.GetCustomAttributesData() |> Seq.tryPick (fun cad ->
-                if cad.Constructor.DeclaringType = typeof<WebSharper.DateTimeFormatAttribute> &&
-                   cad.ConstructorArguments.Count = 2 &&
-                   cad.ConstructorArguments.[0].Value :?> string = pi.Name then
-                    Some (cad.ConstructorArguments.[1].Value :?> string)
-                else None)
-        else None
-    | ClassField (f, _) ->
-        if f.FieldType = typeof<System.DateTime> || f.FieldType = typeof<option<System.DateTime>> then
-            f.GetCustomAttributesData() |> Seq.tryPick (fun cad ->
-                if cad.Constructor.DeclaringType = typeof<WebSharper.DateTimeFormatAttribute> &&
-                   cad.ConstructorArguments.Count = 1 then
-                    Some (cad.ConstructorArguments.[0].Value :?> string)
-                else None)
-        else None
-
-let isFormData = function
-    | RecordField (f, _) ->
-        f.GetCustomAttributesData() |> Seq.exists (fun cad ->
-            cad.Constructor.DeclaringType = typeof<FormDataAttribute> &&
-            cad.ConstructorArguments.Count = 0)
-    | UnionCaseField (uci, f, _) as ff ->
-        uci.GetCustomAttributesData() |> Seq.exists (fun cad ->
-            cad.Constructor.DeclaringType = typeof<FormDataAttribute> &&
-            cad.ConstructorArguments.Count = 1 &&
-            cad.ConstructorArguments.[0].Value
-            :?> System.Collections.ObjectModel.ReadOnlyCollection<
-                    System.Reflection.CustomAttributeTypedArgument>
-            |> Seq.exists (fun a -> a.Value :?> string = ff.Name))
-    | ClassField (f, _) ->
-        f.GetCustomAttributesData() |> Seq.exists (fun cad ->
-            cad.Constructor.DeclaringType = typeof<FormDataAttribute> &&
-            cad.ConstructorArguments.Count = 0)
-
-let isQueryParam = function
-    | RecordField (f, _) ->
-        f.GetCustomAttributesData() |> Seq.exists (fun cad ->
-            cad.Constructor.DeclaringType = typeof<QueryAttribute> &&
-            cad.ConstructorArguments.Count = 0)
-    | UnionCaseField (uci, f, _) as ff ->
-        uci.GetCustomAttributesData() |> Seq.exists (fun cad ->
-            cad.Constructor.DeclaringType = typeof<QueryAttribute> &&
-            cad.ConstructorArguments.Count = 1 &&
-            cad.ConstructorArguments.[0].Value
-            :?> System.Collections.ObjectModel.ReadOnlyCollection<
-                    System.Reflection.CustomAttributeTypedArgument>
-            |> Seq.exists (fun a -> a.Value :?> string = ff.Name))
-    | ClassField (f, _) ->
-        f.GetCustomAttributesData() |> Seq.exists (fun cad ->
-            cad.Constructor.DeclaringType = typeof<QueryAttribute> &&
-            cad.ConstructorArguments.Count = 0)
-
-let isJson = function
-    | RecordField (f, _) ->
-        f.GetCustomAttributesData() |> Seq.exists (fun cad ->
-            cad.Constructor.DeclaringType = typeof<JsonAttribute> &&
-            cad.ConstructorArguments.Count = 0)
-    | UnionCaseField (uci, f, _) as ff ->
-        uci.GetCustomAttributesData() |> Seq.exists (fun cad ->
-            cad.Constructor.DeclaringType = typeof<JsonAttribute> &&
-            cad.ConstructorArguments.Count = 1 &&
-            cad.ConstructorArguments.[0].Value :?> string = ff.Name)
-    | ClassField (f, _) ->
-        f.GetCustomAttributesData() |> Seq.exists (fun cad ->
-            cad.Constructor.DeclaringType = typeof<JsonAttribute> &&
-            cad.ConstructorArguments.Count = 0)
-
-[<RequireQualifiedAccess>]
-type Wildcard =
-    | Seq of elementType: System.Type * ISequenceProcessor
-    | String
-    | None
-
-let tryGetWildcardType (f: Field) =
-    let mkSP (sP: System.Type) (eT: System.Type) =
-        sP.MakeGenericType(eT)
-        |> System.Activator.CreateInstance :?> ISequenceProcessor
-    let tryGetWildcardType () =
-        let t = f.Type
-        if t = typeof<string> then
-            Wildcard.String
-        elif t.IsArray then
-            let eT = t.GetElementType()
-            Wildcard.Seq (eT, mkSP typedefof<ArrayProcessor<_>> eT)
-        elif t.IsGenericType && t.GetGenericTypeDefinition() = typedefof<list<_>> then
-            let eT = t.GetGenericArguments().[0]
-            Wildcard.Seq (eT, mkSP typedefof<ListProcessor<_>> eT)
-        else Wildcard.None
-    match f with
-    | RecordField (f, true)
-        when (f.DeclaringType.GetCustomAttributes(typeof<WildcardAttribute>, false) |> Array.isEmpty |> not) ->
-        tryGetWildcardType ()
-    | UnionCaseField (uci, f, true)
-        when (uci.GetCustomAttributes(typeof<WildcardAttribute>) |> Array.isEmpty |> not) ->
-        tryGetWildcardType ()
-    | ClassField (f, true)
-        when (f.GetCustomAttributes(typeof<WildcardAttribute>, true) |> Array.isEmpty |> not) ->
-        tryGetWildcardType ()
-    | _ -> Wildcard.None
-
-let (|Enum|Array|List|Tuple|Record|Union|Other|) (t: System.Type) =
-    if t.IsEnum then
-        Enum (System.Enum.GetUnderlyingType(t))
-    elif t.IsArray then
-        Array (t.GetElementType())
-    elif t.IsGenericType &&
-        t.GetGenericTypeDefinition() = typedefof<list<_>> then
-        List (t.GetGenericArguments().[0])
-    elif Reflection.FSharpType.IsTuple t then
-        let e = Reflection.FSharpType.GetTupleElements t
-        let r = Reflection.FSharpValue.PreComputeTupleReader t
-        let c = Reflection.FSharpValue.PreComputeTupleConstructor t
-        Tuple (e, (r : obj -> obj[]), c)
-    elif Reflection.FSharpType.IsRecord t then
-        let fs = Reflection.FSharpType.GetRecordFields t
-        let r = Reflection.FSharpValue.PreComputeRecordReader(t, flags)
-        let c = Reflection.FSharpValue.PreComputeRecordConstructor(t, flags)
-        Record (fs, (r : obj -> obj[]), c)
-    elif Reflection.FSharpType.IsUnion t then
-        let cs = Reflection.FSharpType.GetUnionCases(t, flags)
-        let tR = Reflection.FSharpValue.PreComputeUnionTagReader(t, flags)
-        let uR x = Reflection.FSharpValue.PreComputeUnionReader(x, flags)
-        let uC x = Reflection.FSharpValue.PreComputeUnionConstructor(x, flags)
-        Union (cs, (tR : obj -> int), (uR : _ -> obj -> obj[]), uC)
-    else Other t
-
-let tryWritePrimitiveType (t: System.Type) =
-    match primitiveValueHandlers.TryGetValue t with
-    | false, _ -> None
-    | true, (_, w) -> Some w
-
-let writePrimitiveType (t: System.Type) =
-    match tryWritePrimitiveType t with
-    | None -> raise (NoFormatError t)
-    | Some w -> w
-
-/// ot is known to be option<X>
-let getSome (ot: System.Type) =
-    let uci = Reflection.FSharpType.GetUnionCases(ot).[1]
-    let r = Reflection.FSharpValue.PreComputeUnionReader(uci)
-    fun x -> (r x).[0]
-
-/// nt is known to be Nullable<X>
-let getNullableValue (nt: System.Type) =
-    let m = nt.GetProperty("Value").GetGetMethod()
-    fun x -> m.Invoke(x, [||])
-
-let tryWritePrimitiveField (f: Field) acceptOption =
-    let ft = f.Type
-    let writePrimitiveField t =
-        if t = typeof<DateTime> then
-            writeDateTime (getDateTimeFormat f)
-        else writePrimitiveType t
-    if isPrimitive ft then
-        Some (writePrimitiveField ft >> Some)
-    elif acceptOption && isPrimitiveOption ft then
-        let w = getSome ft >> writePrimitiveField (ft.GetGenericArguments().[0])
-        Some <| function
-            | null -> None
-            | x -> Some (w x)
-    elif acceptOption && isPrimitiveNullable ft then
-        let w = getNullableValue ft >> writePrimitiveField (ft.GetGenericArguments().[0])
-        Some <| function
-            | null -> None
-            | x -> Some (w x)
-    else None
-
-let writeQueryParam (f: Field) : S option =
-    if isQueryParam f then
-        let ft = f.Type
-        tryWritePrimitiveField f true
-        |> Option.map (fun wp ->
-            S.Make(false, fun w q x ->
-                wp x |> Option.iter (fun x -> q.Add((f.Name, x)))
-                true))
-    else None
-
-let writeWildcardSeq (eT: System.Type) (eS: S) (sP: ISequenceProcessor) : S =
-    S.Make(true, fun w q x ->
-        sP.ToSequence x
-        |> Seq.cast
-        |> Seq.forall (fun x ->
-            w.Add '/'
-            eS.Write w q x))
-
-let writeWildcardString (eS: S) =
-    S.Make(true, fun w q x ->
-        (x :?> string).Split '/'
-        |> Seq.mapi (fun i x -> (i, x))
-        |> Seq.forall (fun (i, x) ->
-            if i <> 0 then w.Add '/'
-            eS.Write w q (box x)))
-
-let writeField (getS: System.Type -> S) (f: Field) : S =
-    if isJson f || isFormData f then
-        S.Make(false, fun _ _ _ -> true)
-    else
-        match writeQueryParam f with
-        | Some w -> w
-        | None ->
-            match tryGetWildcardType f with
-            | Wildcard.Seq (eT, sP) -> writeWildcardSeq eT (getS eT) sP
-            | Wildcard.String -> writeWildcardString (getS typeof<string>)
-            | Wildcard.None ->
-                match tryWritePrimitiveField f false with
-                | Some wp ->
-                    S.Make(true, fun w _ x ->
-                        match wp x with
-                        | Some t -> w.Add t; true
-                        | None -> false)
-                | None -> getS f.Type
-
-let inline getOptNameAndMethods c =
-    let cad = (^T : (member GetCustomAttributesData : unit -> IList<System.Reflection.CustomAttributeData>)(c))
-    let meth =
-        match cad |> Seq.tryFind (fun cad -> cad.Constructor.DeclaringType = typeof<MethodAttribute>) with
-        | None -> Seq.singleton None
-        | Some cad ->
-            cad.ConstructorArguments.[0].Value
-            :?> System.Collections.ObjectModel.ReadOnlyCollection<
-                    System.Reflection.CustomAttributeTypedArgument>
-            |> Seq.map (fun a -> Some (a.Value :?> string |> Http.Method.OfString))
-    let customName =
-        match cad |> Seq.tryFind (fun cad -> cad.Constructor.DeclaringType = typeof<EndPointAttribute>) with
-        | Some cad -> Some (cad.ConstructorArguments.[0].Value :?> string)
-        | None ->
-            match cad |> Seq.tryFind (fun cad -> cad.Constructor.DeclaringType = typeof<CompiledNameAttribute>) with
-            | Some cad -> Some (cad.ConstructorArguments.[0].Value :?> string)
-            | None -> None
-    match customName with
-    | Some s ->
-        match s.IndexOf '/' with
-        | -1 -> None, meth
-        | i ->
-            let name = s.[i + 1..]
-            let meth =
-                match s.[..i - 1].Split([|',';' '|], StringSplitOptions.RemoveEmptyEntries) with
-                | [||] -> meth
-                | a -> Seq.map (Http.Method.OfString >> Some) a
-            Some name, meth
-    | None ->
-        None, meth
-
-let inline getNameAndMethods c =
-    match getOptNameAndMethods c with
-    | None, meth -> (^T : (member Name : string)(c)), meth
-    | Some name, meth -> name, meth
-
-let getS (getS: System.Type -> S) (t: System.Type) : S =
-    let writeTuple r (prefixSlash: bool) (ss: S []) : S =
-        let writesToPath() =
-            ss |> Array.exists (fun s -> s.WritesToUrlPath())
-        let ss =
-            ss |> Array.mapi (fun i s ->
-                let prefixSlash =
-                    if i = 0 then
-                        fun () -> prefixSlash && s.WritesToUrlPath()
-                    else
-                        s.WritesToUrlPath
-                prefixSlash, s)
-        S.Make(writesToPath, fun w q x ->
-            let xs : _ [] = r x
-            (ss, xs)
-            ||> Array.forall2 (fun (slash, s) x ->
-                if slash() then w.Add '/'
-                s.Write w q x))
-    match t with
-    | Enum uT ->
-        let s = getS uT
-        S.Make(true, fun w q x ->
-            let x' = System.Convert.ChangeType(x, uT)
-            s.Write w q x')
-    | Array eT ->
-        let eS = getS eT
-        if t.GetArrayRank() = 1 then
-            S.Make(true, fun w q x ->
-                let s = x :?> System.Array
-                w.Add (string s.Length)
-                Seq.cast s
-                |> Seq.forall (fun x ->
-                    w.Add '/'
-                    eS.Write w q x))
-        else
-            raise (NoFormatError t)
-    | List eT ->
-        let eS = getS eT
-        S.Make(true, fun w q x ->
-            let s : seq<obj> = Seq.cast (x :?> _)
-            w.Add (string (Seq.length s))
-            s
-            |> Seq.forall (fun x ->
-                w.Add '/'
-                eS.Write w q x))
-    | Tuple (e, r, _) ->
-        writeTuple r false (Array.map getS e)
-    | Record (fs, r, _) ->
-        writeTuple r false
-            (fs |> Array.mapi (fun i f ->
-                writeField getS (RecordField(f, i = fs.Length - 1))))
-    | Union (cs, tR, uR, _) ->
-        if t.IsGenericType && t.GetGenericTypeDefinition() = typedefof<DecodeResult<_>> then
-            let s = getS (t.GetGenericArguments().[0])
-            let getAction =
-                t.GetProperty("Action", BF.NonPublic ||| BF.Instance)
-                    .GetGetMethod(true)
-            S.Make(s.WritesToUrlPath, fun w q x ->
-                s.Write w q (getAction.Invoke(x, [||])))
-        else
-        let ss =
-            [|
-                for c in cs ->
-                    let fs = c.GetFields()
-                    writeTuple (uR c) true (fs |> Array.mapi (fun i f ->
-                        writeField getS (UnionCaseField(c, f, i = fs.Length - 1))))
-            |]
-        let ns = [| for c in cs -> c.CustomizedName |]
-        S.Make(true, fun w q x ->
-            let t = tR x
-            w.Add ns.[t]
-            ss.[t].Write w q x)
-    | Other t ->
-        match tryWritePrimitiveType t with
-        | Some wt -> S.Make(true, fun w q x -> w.Add(wt x); true)
-        | None ->
-            // C#-style class endpoint
-            let fs = t.GetFields(BF.Instance ||| BF.Public ||| BF.NonPublic)
-            let name, _ = getOptNameAndMethods t
-            let s =
-                writeTuple
-                    (function
-                        | null -> nullArg ("endpoint " + t.FullName)
-                        | o -> fs |> Array.map (fun f -> f.GetValue o))
-                    true
-                    (fs |> Array.mapi (fun i f -> writeField getS (ClassField(f, i = fs.Length - 1))))
-            S.Make(true, fun w q x ->
-                name |> Option.iter w.Add
-                s.Write w q x)
-
-type D =
-    {
-        ReadsJson : unit -> bool
-        QueryParams : unit -> Set<string>
-        Decode : ReadParameters -> ReadResult<obj>
-    }
-    static member Make(json, query, decode) =
-        {
-            ReadsJson = json
-            QueryParams = query
-            Decode = decode
-        }
-    static member Make(json, query, decode) =
-        {
-            ReadsJson = fun () -> json
-            QueryParams = fun () -> query
-            Decode = decode
-        }
-
-let Just (p: ReadParameters) (x: DecodeResult<obj>) = Seq.singleton (x, p)
-let Nothing = Seq.empty<DecodeResult<obj> * ReadParameters>
-let ofOption (p: ReadParameters) (x: option<DecodeResult<obj>>) =
-    match x with
-    | None -> Nothing
-    | Some x -> Just p x
-
-let getUnionCaseMethods (c: Reflection.UnionCaseInfo) =
-    snd (getNameAndMethods c)
-
-let parsePrimitiveType (t: System.Type) =
-    match primitiveValueHandlers.TryGetValue t with
-    | false, _ -> raise (NoFormatError t)
-    | true, (p, _) -> p
-
-let tryParsePrimitiveType (t: System.Type) =
-    match primitiveValueHandlers.TryGetValue t with
-    | false, _ -> None
-    | true, (p, _) -> Some p
-
-let JsonProvider = Json.Provider.Create()
-
-/// "ot" is known to be option<X>
-let mkSome (ot: System.Type) =
-    let someUci = Reflection.FSharpType.GetUnionCases(ot).[1]
-    let ctor = Reflection.FSharpValue.PreComputeUnionConstructor(someUci)
-    fun x -> ctor [| x |]
-
-/// "nt" isknown to be Nullable<X>
-let mkNullable (nt: System.Type) =
-    let ctor = nt.GetConstructor(nt.GetGenericArguments())
-    fun x -> ctor.Invoke([|x|])
-
-let tryParsePrimitiveField (f: Field) acceptOption =
-    let ft = f.Type
-    let parsePrimitiveField t =
-        if t = typeof<DateTime> then
-            parseDateTime (getDateTimeFormat f)
-        else
-            parsePrimitiveType t
-    if isPrimitive ft then
-        let parse = parsePrimitiveField ft
-        let defaultValue = JsonProvider.BuildDefaultValue ft
-        Some <| function
-            | None -> None
-            | Some v -> parse v |> Option.map Success
-    elif acceptOption && isPrimitiveOption ft then
-        let parse = parsePrimitiveField (ft.GetGenericArguments().[0])
-        let some = mkSome ft
-        Some <| function
-            | None -> Some (Success null)
-            | Some v -> parse v |> Option.map (some >> Success)
-    elif acceptOption && isPrimitiveNullable ft then
-        let parse = parsePrimitiveField (ft.GetGenericArguments().[0])
-        let some = mkNullable ft
-        Some <| function
-            | None -> Some (Success null)
-            | Some v -> parse v |> Option.map (some >> Success)
-    else None
-
-let getQueryParamParser (f: Field) =
-    if isQueryParam f then
-        let ft = f.Type
-        let fn = f.Name
-        let defaultValue = JsonProvider.BuildDefaultValue ft
-        match tryParsePrimitiveField f true with
-        | None -> raise (NoFormatError f.DeclaringType)
-        | Some parse ->
-            D.Make(false, Set.singleton fn, fun p ->
-                match parse p.Request.Get.[fn] with
-                | Some (Success _ as x) -> x
-                | _ -> MissingQueryParameter(defaultValue, fn)
-                |> Just p)
-            |> Some
-    else None
-
-let getFormDataParser (f: Field) =
-    if isFormData f then
-        let ft = f.Type
-        let fn = f.Name
-        let defaultValue = JsonProvider.BuildDefaultValue ft
-        match tryParsePrimitiveField f true with
-        | None -> raise (NoFormatError f.DeclaringType)
-        | Some parse ->
-            D.Make(false, Set.singleton fn, fun p ->
-                match parse p.Request.Post.[fn] with
-                | Some (Success _ as x) -> x
-                | _ -> MissingFormData(defaultValue, fn)
-                |> Just p)
-            |> Some
-    else None
-
-let getJsonParser (f: Field) =
-    if isJson f then
-        let t = f.Type
-        let decoder =
-            try JsonProvider.GetDecoder t
-            with Json.NoDecoderException _ -> raise (NoFormatError t)
-        let defaultValue = JsonProvider.BuildDefaultValue t
-        D.Make(true, Set.empty, fun p ->
-            try
-                // We need to copy the stream because else StreamReader would close it.
-                use m =
-                    if p.Request.Body.CanSeek then
-                        new System.IO.MemoryStream(int p.Request.Body.Length)
-                    else
-                        new System.IO.MemoryStream()
-                p.Request.Body.CopyTo m
-                if p.Request.Body.CanSeek then
-                    p.Request.Body.Seek(0L, IO.SeekOrigin.Begin) |> ignore
-                m.Seek(0L, IO.SeekOrigin.Begin) |> ignore
-                use tr = new System.IO.StreamReader(m)
-                Success (decoder.Decode (Json.Read tr))
-            with
-                | Json.ReadException
-                | Json.DecoderException -> InvalidJson defaultValue
-            |> Just p)
-        |> Some
-    else None
-
-type Arr = System.Collections.ArrayList
-
-let parseRemainingStrings (eD: D) k (p: ReadParameters) =
-    let rec loop (p: ReadParameters) (a: Arr) =
-        if p.IsAtEnd then
-            Just p (Success (box (k (a.ToArray()))))
-        else
-            eD.Decode p >>= fun p fragment ->
-                let a = a.Clone() :?> Arr
-                a.Add(fragment) |> ignore
-                loop p a
-    loop p (new Arr())
-
-let parseWildcardSeq (eT: System.Type) (eD: D) (sP: ISequenceProcessor) : D =
-    if eD.ReadsJson() then raise (NoFormatError eT)
-    D.Make(false, Set.empty, parseRemainingStrings eD sP.FromSequence)
-
-let parseWildcardString (eD: D) : D =
-    D.Make(false, Set.empty, parseRemainingStrings eD (Seq.cast >> String.concat "/"))
-
-let parseField getD (f: Field) =
-    match getJsonParser f with
-    | Some p -> p
-    | None ->
-        match getQueryParamParser f with
-        | Some p -> p
-        | None ->
-            match getFormDataParser f with
-            | Some p -> p
-            | None ->
-                match tryGetWildcardType f with
-                | Wildcard.Seq (eT, sP) -> parseWildcardSeq eT (getD eT) sP
-                | Wildcard.String -> parseWildcardString (getD typeof<string>)
-                | Wildcard.None ->
-                    match tryParsePrimitiveField f false with
-                    | Some parse ->
-                        D.Make(false, Set.empty, fun (p: ReadParameters) ->
-                            match p.Read() with
-                            | None -> parse None |> ofOption p
-                            | Some (x, p) -> parse (Some x) |> ofOption p)
-                    | None -> getD f.Type
-
-let getD (getD: System.Type -> D) (t: System.Type) : D =
-    let tryParse parse : D =
-        D.Make(false, Set.empty, fun (p: ReadParameters) ->
-            match p.Read () with
-            | Some (s, p) ->
-                match parse s with
-                | true, x -> Just p (Success (x :> obj))
-                | _ -> Nothing
-            | None -> Nothing)
-    let parseInt = tryParse System.Int32.TryParse
-    let parseTuple t mk (ds: D[]) : D =
-        let k = Array.length ds
-        let json() =
-            match ds |> Seq.filter (fun d -> d.ReadsJson()) |> Seq.length with
-            | 0 -> false
-            | 1 -> true
-            | _ -> raise (NoFormatError t)
-        let queryParams() =
-            let qps = ds |> Array.map (fun d -> d.QueryParams())
-            let noOverlap =
-                qps |> Array.forall (fun q1 ->
-                    qps |> Array.forall (fun q2 ->
-                        Set.isEmpty (Set.intersect q1 q2)))
-            if noOverlap then
-                Set.unionMany qps
-            else raise (NoFormatError t)
-        D.Make(json, queryParams, fun p ->
-            let xs : obj [] = Array.create k null
-            let rec loop p i =
-                if i = k then
-                    Just p (Success (mk xs))
-                else
-                    ds.[i].Decode p
-                    >>= fun p x ->
-                        xs.[i] <- x
-                        loop p (i + 1)
-            loop p 0)
-    let parseArray eT (eD: D) : D =
-        if eD.ReadsJson() then raise (NoFormatError eT)
-        D.Make(false, Set.empty, fun p ->
-            parseInt.Decode p
-            >>= fun p -> function
-            | (:? int as k) ->
-                let data = System.Array.CreateInstance(eT, k)
-                let rec loop p x =
-                    match x with
-                    | i when i = k -> Just p (Success (box data))
-                    | i ->
-                        eD.Decode p
-                        >>= fun p obj ->
-                            data.SetValue(obj, i)
-                            loop p (i + 1)
-                if k >= 0 then loop p 0 else Nothing
-            | _ -> Nothing)
-    match t with
-    | Enum uT ->
-        let toObj =
-            typeof<System.Enum>
-                .GetMethod("ToObject", [|typeof<System.Type>; uT|])
-        let f = getD uT
-        D.Make(false, Set.empty, fun p ->
-            f.Decode p |> ReadResult.map (fun x -> toObj.Invoke(null, [|t; x|])))
-    | Array eT ->
-        if t.GetArrayRank() > 1 then
-            raise (NoFormatError t)
-        parseArray eT (getD eT)
-    | List eT ->
-        let eD = getD eT
-        let sP =
-            typedefof<ListProcessor<_>>.MakeGenericType(eT)
-            |> System.Activator.CreateInstance :?> ISequenceProcessor
-        let f = parseArray eT eD
-        D.Make(false, Set.empty, fun p ->
-            f.Decode p
-            |> ReadResult.map (fun x -> sP.FromSequence (x :?> _)))
-    | Tuple (e, _, c) ->
-        parseTuple t c (Array.map getD e)
-    | Record (fs, _, c) ->
-        parseTuple t c
-            (fs |> Array.mapi (fun i f ->
-                parseField getD (RecordField (f, i = fs.Length - 1))))
-    | Union (cs, _, _, uC) ->
-        if t.IsGenericType && t.GetGenericTypeDefinition() = typedefof<DecodeResult<_>> then
-            let ti = t.GetGenericArguments().[0]
-            let d = getD ti
-            let mkSuccess =
-                let unbox =
-                    typeof<DecodeResult>.GetMethod("unbox", BF.NonPublic ||| BF.Static)
-                        .MakeGenericMethod(ti)
-                fun x -> DecodeResult<obj>.Success(unbox.Invoke(null, [| x |]))
-
-            D.Make(d.ReadsJson, d.QueryParams, fun p ->
-                d.Decode p |> Seq.map (fun (x, p) -> mkSuccess x, p))
-        else
-        let d = Dictionary<string, Map<option<Http.Method>, list<int>>>()
-        let ds =
-            cs |> Array.mapi (fun i c ->
-                let allowedMeths = getUnionCaseMethods c
-                let existing =
-                    match d.TryGetValue c.CustomizedName with
-                    | true, m -> m
-                    | false, _ -> Map.empty
-                d.[c.CustomizedName] <-
-                    (existing, allowedMeths)
-                    ||> Seq.fold (fun map m ->
-                        Map.add m (defaultArg (map.TryFind m) [] @ [i]) map)
-                let fields = c.GetFields()
-                parseTuple t (uC c)
-                    (fields |> Array.mapi (fun i f ->
-                        parseField getD (UnionCaseField(c, f, i = fields.Length - 1))))
-            )
-        let json() = ds |> Array.exists (fun d -> d.ReadsJson())
-        D.Make(json, (fun () -> Set.empty), fun (p: ReadParameters) ->
-            let tn = t.FullName
-            let tryDecode p ks : ReadResult<obj> =
-                ks |> Seq.collect (fun k ->
-                    ds.[k].Decode p)
-            if p.IsAtEnd then
-                Some ("", p)
-            else p.Read ()
-            |> Option.map (fun (name, p) ->
-                match d.TryGetValue name with
-                | false, _ -> Nothing
-                | true, m ->
-                    // Try to find a union case for the exact method searched
-                    match m.TryFind (Some p.Request.Method) with
-                    | Some ks -> tryDecode p ks
-                    | None ->
-                        // Try to find None, ie. a non-method-specific union case
-                        match m.TryFind None with
-                        | Some ks -> tryDecode p ks
-                        | None ->
-                            // This action doesn't parse, but try to find another action
-                            // with the same name to pass to InvalidMethod
-                            m |> Map.tryPick (fun _ -> function
-                                | [] -> None
-                                | (k :: _) -> Some (ds.[k].Decode p))
-                            |> Option.map (Seq.map (function
-                                | Success a, p
-                                | MissingQueryParameter (a, _), p
-                                | MissingFormData (a, _), p
-                                | InvalidJson a, p -> InvalidMethod (a, p.Request.Method.ToString()), p
-                                | InvalidMethod (a, m), p -> InvalidMethod (a, m), p))
-                            |> function None -> Nothing | Some s -> s)
-            |> function None -> Nothing | Some s -> s)
-    | Other t ->
-        match tryParsePrimitiveType t with
-        | Some parse ->
-            D.Make(false, Set.empty, fun (p: ReadParameters) ->
-                match p.Read () with
-                | Some (s, p) ->
-                    match parse s with
-                    | None -> Nothing
-                    | Some s -> Just p (Success s)
-                | None -> Nothing)
-        | None ->
-            // C#-style class endpoint
-            match t.GetConstructor([||]) with
-            | null -> raise (NoFormatError t)
-            | ctor ->
-                let fs = t.GetFields(BF.Instance ||| BF.Public ||| BF.NonPublic)
-                let name, allowedMeths = getOptNameAndMethods t
-                let d =
-                    parseTuple t
-                        (fun args ->
-                            let o = ctor.Invoke([||])
-                            (fs, args) ||> Array.iter2 (fun f a -> f.SetValue(o, a))
-                            o)
-                        (fs |> Array.mapi (fun i f ->
-                            parseField getD (ClassField (f, i = fs.Length - 1))))
-                D.Make(d.ReadsJson, d.QueryParams, fun (p: ReadParameters) ->
-                    let m = p.Request.Method
-                    if allowedMeths |> Seq.exists (function None -> true | Some m' -> m = m') then
-                        match name with
-                        | None -> d.Decode p
-                        | Some name ->
-                            match p.Read() with
-                            | Some (s, p) when s = name -> d.Decode p
-                            | _ -> Nothing
-                    else Nothing)
-
-let memoFix delay f =
-    let cache = System.Collections.Generic.Dictionary()
-    let rec g x =
-        if cache.ContainsKey x then
-            match cache.[x] with
-            | None -> delay (fun () -> cache.[x].Value)
-            | Some x -> x
-        else
-            cache.[x] <- None
-            let r = f g x
-            cache.[x] <- Some r
-            r
-    g
-
-type Format<'T> =
-    {
-        read : string -> Http.Request -> option<DecodeResult<obj>>
-        show : obj -> option<string>
-    }
-
-    member this.Read(x, req) : option<DecodeResult<'T>> =
-        this.read x req
-        |> Option.map DecodeResult.unbox
-
-    member this.Show(x: 'T) =
-        this.show (x :> obj)
-
-[<Sealed>]
-type Factory() =
-    let delay f = fun x -> f () x
-    let delayD d =
-        {
-            Decode = fun x -> d().Decode x
-            ReadsJson = fun () -> d().ReadsJson()
-            QueryParams = fun () -> d().QueryParams()
-        }
-    let delayS s =
-        {
-            Write = fun x -> s().Write x
-            WritesToUrlPath = fun () -> s().WritesToUrlPath()
-        }
-    let getS : System.Type -> S = memoFix delayS getS
-    let getD : System.Type -> D = memoFix delayD getD
-
-    member this.GetFormatFor (t: System.Type) : Format<obj> =
-        let d = getD t
-        let s = getS t
-        {
-            read = fun input req ->
-                let sb = System.Text.StringBuilder 128
-                if input = null then None else
-                    input.Split '/'
-                    |> ReadParameters.Make req
-                    |> d.Decode
-                    |> Seq.tryPick (fun (x, p) ->
-                        if p.IsAtEnd then Some x else None)
-            show = fun value ->
-                let sb = System.Text.StringBuilder 128
-                let q = List()
-                if s.Write sb q value then
-                    q |> Seq.iteri (fun i (k, v) ->
-                        sb.Add (if i = 0 then '?' else '&')
-                        sb.Add k
-                        sb.Add '='
-                        sb.Add v)
-                    Some (sb.Flush())
-                else None
-        }
-
-    member this.GetFormat<'T>() : Format<'T> =
-        let fmt = this.GetFormatFor typeof<'T>
-        {
-            show = fmt.show
-            read = fmt.read
-        }
-
-    static member Create() = Factory()
-
-let GetFormat<'T> () =
-    Factory.Create().GetFormat<'T>()
-
-let GetFormatFor t =
-    Factory.Create().GetFormatFor t
+// $begin{copyright}
+//
+// This file is part of WebSharper
+//
+// Copyright (c) 2008-2016 IntelliFactory
+//
+// Licensed under the Apache License, Version 2.0 (the "License"); you
+// may not use this file except in compliance with the License.  You may
+// obtain a copy of the License at
+//
+//     http://www.apache.org/licenses/LICENSE-2.0
+//
+// Unless required by applicable law or agreed to in writing, software
+// distributed under the License is distributed on an "AS IS" BASIS,
+// WITHOUT WARRANTIES OR CONDITIONS OF ANY KIND, either express or
+// implied.  See the License for the specific language governing
+// permissions and limitations under the License.
+//
+// $end{copyright}
+
+module WebSharper.Sitelets.ActionEncoding
+
+open System
+open System.Collections.Generic
+open WebSharper.Core
+type BF = System.Reflection.BindingFlags
+
+[<WebSharper.NamedUnionCases "result">]
+type DecodeResult<'Action> =
+    | [<CompiledName "success">]
+      Success of action: 'Action
+    | [<CompiledName "invalidMethod">]
+      InvalidMethod of action: 'Action * ``method``: string
+    | [<CompiledName "invalidJson">]
+      InvalidJson of action: 'Action
+    | [<CompiledName "missingQueryParameter">]
+      MissingQueryParameter of action: 'Action * queryParam: string
+    | [<CompiledName "missingFormData">]
+      MissingFormData of action: 'Action * formFieldName: string
+
+    member this.Action =
+        match this with
+        | Success a
+        | InvalidMethod (a, _)
+        | InvalidJson a
+        | MissingQueryParameter (a, _)
+        | MissingFormData (a, _) -> a
+
+type ReadParameters =
+    {
+        Request : Http.Request
+        Fragments : string[]
+        Pos : int
+    }
+
+    member this.Read() =
+        if this.Pos < this.Fragments.Length then
+            Some (this.Fragments.[this.Pos], { this with Pos = this.Pos + 1 })
+        else None
+
+    member this.IsAtEnd =
+        { this.Pos .. this.Fragments.Length - 1 }
+        |> Seq.forall (fun i -> this.Fragments.[i] = "")
+
+    static member Make req frags =
+        {
+            Request = req
+            Fragments = frags
+            Pos = 0
+        }
+
+type DecodeResult =
+
+    static member unbox (x: DecodeResult<obj>) : DecodeResult<'b> =
+        match x with
+        | Success x -> Success (unbox x)
+        | InvalidMethod (x, m) -> InvalidMethod (unbox x, m)
+        | InvalidJson x -> InvalidJson (unbox x)
+        | MissingQueryParameter (x, p) -> MissingQueryParameter (unbox x, p)
+        | MissingFormData (x, p) -> MissingFormData (unbox x, p)
+
+type ReadResult<'a> = seq<DecodeResult<'a> * ReadParameters>
+
+type ReadResult =
+
+    static member map (f: 'a -> 'b) (x: ReadResult<'a>) : ReadResult<'b> =
+        x |> Seq.map (function
+            | Success x, p -> Success (f x), p
+            | InvalidMethod (x, m), p -> InvalidMethod (f x, m), p
+            | InvalidJson x, p -> InvalidJson (f x), p
+            | MissingQueryParameter (x, pa), p -> MissingQueryParameter (f x, pa), p
+            | MissingFormData (x, pa), p -> MissingFormData (f x, pa), p)
+
+let (>>=) (x: ReadResult<'a>) (f: ReadParameters -> 'a -> ReadResult<'b>) : ReadResult<'b> =
+    x |> Seq.collect (function
+        | Success x, p -> f p x
+        | InvalidMethod (x, m), p ->
+            f p x |> Seq.map (function
+                | InvalidMethod (y, m), p -> InvalidMethod (y, m), p
+                | r, p -> InvalidMethod (r.Action, m), p)
+        | InvalidJson x, p ->
+            f p x |> Seq.map (function
+                | Success y, p -> InvalidJson y, p
+                | r -> r)
+        | MissingQueryParameter (x, pa), p ->
+            f p x |> Seq.map (function
+                | Success y, p -> MissingQueryParameter (y, pa), p
+                | r -> r)
+        | MissingFormData (x, pa), p ->
+            f p x |> Seq.map (function
+                | Success y, p -> MissingFormData (y, pa), p
+                | r -> r))
+
+let isUnreserved isLast c =
+    match c with
+    | '-' | '_' -> true
+    | '.' -> not isLast
+    | c when c >= 'A' && c <= 'Z' -> true
+    | c when c >= 'a' && c <= 'z' -> true
+    | c when c >= '0' && c <= '9' -> true
+    | _ -> false
+
+let writeEscaped (w: System.Text.StringBuilder) isLast c =
+    let k = int c
+    if isUnreserved isLast c then w.Append c
+    elif k < 256 then w.AppendFormat("~{0:x2}", k)
+    else w.AppendFormat("~u{0:x4}", k)
+    |> ignore
+
+exception NoFormatError of System.Type with
+    override this.ToString() =
+        System.String.Format(
+            "Could not derive URL formatting for: {0}", this.Data0)
+
+let inline ( ++ ) (a: int) (b: int) = (a <<< 4) + b
+
+[<Literal>]
+let EOF = -1
+
+[<Literal>]
+let ERROR = -2
+
+let readEscaped (r: System.IO.TextReader) =
+    let hex x =
+        match x with
+        | x when x >= int '0' && x <= int '9' -> x - int '0'
+        | x when x >= int 'a' && x <= int 'f' -> x - int 'a' + 10
+        | x when x >= int 'A' && x <= int 'F' -> x - int 'A' + 10
+        | _ -> ERROR
+    match r.Read() with
+    | x when x = int '~' ->
+        match r.Read() with
+        | x when x = int 'u' ->
+            let a = r.Read()
+            let b = r.Read()
+            let c = r.Read()
+            let d = r.Read()
+            if a >= 0 && b >= 0 && c >= 0 && d >= 0 then
+                hex a ++ hex b ++ hex c ++ hex d
+            else ERROR
+        | x ->
+            let y = r.Read()
+            if x >= 0 && y >= 0 then
+                hex x ++ hex y
+            else ERROR
+    | x ->
+        x
+
+type System.Text.StringBuilder with
+
+    member this.Add(c: char) =
+        this.Append c |> ignore
+
+    member this.Add(s: string) =
+        this.Append s |> ignore
+
+    member this.Flush() =
+        let s = this.ToString()
+        this.Remove(0, this.Length) |> ignore
+        s
+
+type Reflection.UnionCaseInfo with
+    member this.CustomizedName =
+        let s =
+            match this.GetCustomAttributes typeof<EndPointAttribute> with
+            | [| :? EndPointAttribute as attr |] -> attr.EndPoint
+            | _ ->
+                match this.GetCustomAttributes typeof<CompiledNameAttribute> with
+                | [| :? CompiledNameAttribute as attr |] -> attr.CompiledName
+                | _ -> this.Name
+        s.[s.IndexOf('/') + 1 ..]
+
+let flags = BF.Public ||| BF.NonPublic ||| BF.Static ||| BF.Instance
+
+type ISequenceProcessor =
+    abstract member ToSequence : obj -> seq<obj>
+    abstract member FromSequence : seq<obj> -> obj
+
+type ListProcessor<'T>() =
+    interface ISequenceProcessor with
+        member this.ToSequence (x: obj) = Seq.map box (x :?> list<'T>)
+        member this.FromSequence (s: seq<obj>) = box [for x in s -> x :?> 'T]
+
+type ArrayProcessor<'T>() =
+    interface ISequenceProcessor with
+        member this.ToSequence (x: obj) = Seq.map box (x :?> 'T[])
+        member this.FromSequence (s: seq<obj>) = box [|for x in s -> x :?> 'T|]
+
+type S =
+    {
+        Write : System.Text.StringBuilder -> List<string * string> -> obj -> bool
+        WritesToUrlPath : unit -> bool
+    }
+    static member Make(writesToPath, write) =
+        {
+            Write = write
+            WritesToUrlPath = writesToPath
+        }
+    static member Make(writesToPath, write) =
+        {
+            Write = write
+            WritesToUrlPath = fun () -> writesToPath
+        }
+
+let opt f s =
+    match f s with
+    | true, x -> Some (box x)
+    | false, _ -> None
+
+let defaultDateFormat = "yyyy-MM-dd-HH.mm.ss"
+
+let parseDateTime (fmt: string option) =
+    let fmt = defaultArg fmt defaultDateFormat
+    let rT = System.Globalization.DateTimeStyles.RoundtripKind
+    opt <| fun x -> DateTime.TryParseExact(x, fmt, System.Globalization.CultureInfo.InvariantCulture, rT)
+
+let writeDateTime (fmt: string option) =
+    let fmt = defaultArg fmt defaultDateFormat
+    fun (x: obj) -> (x :?> DateTime).ToString(fmt)
+
+/// Dict<type, (encode * decode)>
+let primitiveValueHandlers =
+    let d = Dictionary()
+    let add (parse: string -> bool * 'T) =
+        d.Add(typeof<'T>, (opt parse, string))
+    add System.Boolean.TryParse
+    add System.SByte.TryParse
+    add System.Byte.TryParse
+    add System.Int16.TryParse
+    add System.UInt16.TryParse
+    add System.Int32.TryParse
+    add System.UInt32.TryParse
+    add System.Int64.TryParse
+    add System.UInt64.TryParse
+    add System.Single.TryParse
+    add System.Double.TryParse
+    add System.Decimal.TryParse
+    add System.Guid.TryParse
+    d.Add(typeof<string>,
+        ((fun s ->
+            let buf = System.Text.StringBuilder()
+            use i = new System.IO.StringReader(s)
+            let rec loop () =
+                match readEscaped i with
+                | ERROR -> None
+                | EOF -> Some (box (buf.Flush()))
+                | x -> buf.Add (char x); loop ()
+            loop ()),
+         (fun (x: obj) ->
+            match x :?> string with
+            | null -> ""
+            | s ->
+                let b = System.Text.StringBuilder()
+                s |> Seq.iteri (fun i c ->
+                    writeEscaped b (i + 1 = s.Length) c)
+                b.Flush())))
+    d.Add(typeof<DateTime>, (parseDateTime None, writeDateTime None))
+    d
+
+let isPrimitive t =
+    primitiveValueHandlers.ContainsKey t
+
+let isPrimitiveOption (t: System.Type) =
+    t.IsGenericType &&
+    t.GetGenericTypeDefinition() = typedefof<option<_>> &&
+    isPrimitive (t.GetGenericArguments().[0])
+
+let isPrimitiveNullable (t: System.Type) =
+    t.IsGenericType &&
+    t.GetGenericTypeDefinition() = typedefof<Nullable<_>> &&
+    isPrimitive (t.GetGenericArguments().[0])
+
+type Field =
+    | RecordField of System.Reflection.PropertyInfo * isLast: bool
+    | UnionCaseField of Reflection.UnionCaseInfo * System.Reflection.PropertyInfo * isLast: bool
+    | ClassField of System.Reflection.FieldInfo * isLast: bool
+
+    member private this.Member =
+        match this with
+        | RecordField (pi, _)
+        | UnionCaseField (_, pi, _) -> pi :> System.Reflection.MemberInfo
+        | ClassField (fi, _) -> fi :> System.Reflection.MemberInfo
+
+    member this.Type =
+        match this with
+        | RecordField (pi, _)
+        | UnionCaseField (_, pi, _) -> pi.PropertyType
+        | ClassField (fi, _) -> fi.FieldType
+
+    member this.DeclaringType = this.Member.DeclaringType
+
+    member this.Name =
+        let aT = typeof<WebSharper.NameAttribute>
+        let p = this.Member
+        let customName =
+            p.GetCustomAttributesData()
+            |> Seq.tryPick (fun cad ->
+                if cad.Constructor.DeclaringType = aT then
+                    Some (cad.ConstructorArguments.[0].Value :?> string)
+                else None)
+        defaultArg customName p.Name
+
+let getDateTimeFormat = function
+    | RecordField (f, _) ->
+        if f.PropertyType = typeof<System.DateTime> || f.PropertyType = typeof<option<System.DateTime>> then
+            f.GetCustomAttributesData() |> Seq.tryPick (fun cad ->
+                if cad.Constructor.DeclaringType = typeof<WebSharper.DateTimeFormatAttribute> &&
+                   cad.ConstructorArguments.Count = 1 then
+                    Some (cad.ConstructorArguments.[0].Value :?> string)
+                else None)
+        else None
+    | UnionCaseField (uci, pi, _) ->
+        if pi.PropertyType = typeof<System.DateTime> || pi.PropertyType = typeof<option<System.DateTime>> then
+            uci.GetCustomAttributesData() |> Seq.tryPick (fun cad ->
+                if cad.Constructor.DeclaringType = typeof<WebSharper.DateTimeFormatAttribute> &&
+                   cad.ConstructorArguments.Count = 2 &&
+                   cad.ConstructorArguments.[0].Value :?> string = pi.Name then
+                    Some (cad.ConstructorArguments.[1].Value :?> string)
+                else None)
+        else None
+    | ClassField (f, _) ->
+        if f.FieldType = typeof<System.DateTime> || f.FieldType = typeof<option<System.DateTime>> then
+            f.GetCustomAttributesData() |> Seq.tryPick (fun cad ->
+                if cad.Constructor.DeclaringType = typeof<WebSharper.DateTimeFormatAttribute> &&
+                   cad.ConstructorArguments.Count = 1 then
+                    Some (cad.ConstructorArguments.[0].Value :?> string)
+                else None)
+        else None
+
+let isFormData = function
+    | RecordField (f, _) ->
+        f.GetCustomAttributesData() |> Seq.exists (fun cad ->
+            cad.Constructor.DeclaringType = typeof<FormDataAttribute> &&
+            cad.ConstructorArguments.Count = 0)
+    | UnionCaseField (uci, f, _) as ff ->
+        uci.GetCustomAttributesData() |> Seq.exists (fun cad ->
+            cad.Constructor.DeclaringType = typeof<FormDataAttribute> &&
+            cad.ConstructorArguments.Count = 1 &&
+            cad.ConstructorArguments.[0].Value
+            :?> System.Collections.ObjectModel.ReadOnlyCollection<
+                    System.Reflection.CustomAttributeTypedArgument>
+            |> Seq.exists (fun a -> a.Value :?> string = ff.Name))
+    | ClassField (f, _) ->
+        f.GetCustomAttributesData() |> Seq.exists (fun cad ->
+            cad.Constructor.DeclaringType = typeof<FormDataAttribute> &&
+            cad.ConstructorArguments.Count = 0)
+
+let isQueryParam = function
+    | RecordField (f, _) ->
+        f.GetCustomAttributesData() |> Seq.exists (fun cad ->
+            cad.Constructor.DeclaringType = typeof<QueryAttribute> &&
+            cad.ConstructorArguments.Count = 0)
+    | UnionCaseField (uci, f, _) as ff ->
+        uci.GetCustomAttributesData() |> Seq.exists (fun cad ->
+            cad.Constructor.DeclaringType = typeof<QueryAttribute> &&
+            cad.ConstructorArguments.Count = 1 &&
+            cad.ConstructorArguments.[0].Value
+            :?> System.Collections.ObjectModel.ReadOnlyCollection<
+                    System.Reflection.CustomAttributeTypedArgument>
+            |> Seq.exists (fun a -> a.Value :?> string = ff.Name))
+    | ClassField (f, _) ->
+        f.GetCustomAttributesData() |> Seq.exists (fun cad ->
+            cad.Constructor.DeclaringType = typeof<QueryAttribute> &&
+            cad.ConstructorArguments.Count = 0)
+
+let isJson = function
+    | RecordField (f, _) ->
+        f.GetCustomAttributesData() |> Seq.exists (fun cad ->
+            cad.Constructor.DeclaringType = typeof<JsonAttribute> &&
+            cad.ConstructorArguments.Count = 0)
+    | UnionCaseField (uci, f, _) as ff ->
+        uci.GetCustomAttributesData() |> Seq.exists (fun cad ->
+            cad.Constructor.DeclaringType = typeof<JsonAttribute> &&
+            cad.ConstructorArguments.Count = 1 &&
+            cad.ConstructorArguments.[0].Value :?> string = ff.Name)
+    | ClassField (f, _) ->
+        f.GetCustomAttributesData() |> Seq.exists (fun cad ->
+            cad.Constructor.DeclaringType = typeof<JsonAttribute> &&
+            cad.ConstructorArguments.Count = 0)
+
+[<RequireQualifiedAccess>]
+type Wildcard =
+    | Seq of elementType: System.Type * ISequenceProcessor
+    | String
+    | None
+
+let tryGetWildcardType (f: Field) =
+    let mkSP (sP: System.Type) (eT: System.Type) =
+        sP.MakeGenericType(eT)
+        |> System.Activator.CreateInstance :?> ISequenceProcessor
+    let tryGetWildcardType () =
+        let t = f.Type
+        if t = typeof<string> then
+            Wildcard.String
+        elif t.IsArray then
+            let eT = t.GetElementType()
+            Wildcard.Seq (eT, mkSP typedefof<ArrayProcessor<_>> eT)
+        elif t.IsGenericType && t.GetGenericTypeDefinition() = typedefof<list<_>> then
+            let eT = t.GetGenericArguments().[0]
+            Wildcard.Seq (eT, mkSP typedefof<ListProcessor<_>> eT)
+        else Wildcard.None
+    match f with
+    | RecordField (f, true)
+        when (f.DeclaringType.GetCustomAttributes(typeof<WildcardAttribute>, false) |> Array.isEmpty |> not) ->
+        tryGetWildcardType ()
+    | UnionCaseField (uci, f, true)
+        when (uci.GetCustomAttributes(typeof<WildcardAttribute>) |> Array.isEmpty |> not) ->
+        tryGetWildcardType ()
+    | ClassField (f, true)
+        when (f.GetCustomAttributes(typeof<WildcardAttribute>, true) |> Array.isEmpty |> not) ->
+        tryGetWildcardType ()
+    | _ -> Wildcard.None
+
+let (|Enum|Array|List|Tuple|Record|Union|Other|) (t: System.Type) =
+    if t.IsEnum then
+        Enum (System.Enum.GetUnderlyingType(t))
+    elif t.IsArray then
+        Array (t.GetElementType())
+    elif t.IsGenericType &&
+        t.GetGenericTypeDefinition() = typedefof<list<_>> then
+        List (t.GetGenericArguments().[0])
+    elif Reflection.FSharpType.IsTuple t then
+        let e = Reflection.FSharpType.GetTupleElements t
+        let r = Reflection.FSharpValue.PreComputeTupleReader t
+        let c = Reflection.FSharpValue.PreComputeTupleConstructor t
+        Tuple (e, (r : obj -> obj[]), c)
+    elif Reflection.FSharpType.IsRecord t then
+        let fs = Reflection.FSharpType.GetRecordFields t
+        let r = Reflection.FSharpValue.PreComputeRecordReader(t, flags)
+        let c = Reflection.FSharpValue.PreComputeRecordConstructor(t, flags)
+        Record (fs, (r : obj -> obj[]), c)
+    elif Reflection.FSharpType.IsUnion t then
+        let cs = Reflection.FSharpType.GetUnionCases(t, flags)
+        let tR = Reflection.FSharpValue.PreComputeUnionTagReader(t, flags)
+        let uR x = Reflection.FSharpValue.PreComputeUnionReader(x, flags)
+        let uC x = Reflection.FSharpValue.PreComputeUnionConstructor(x, flags)
+        Union (cs, (tR : obj -> int), (uR : _ -> obj -> obj[]), uC)
+    else Other t
+
+let tryWritePrimitiveType (t: System.Type) =
+    match primitiveValueHandlers.TryGetValue t with
+    | false, _ -> None
+    | true, (_, w) -> Some w
+
+let writePrimitiveType (t: System.Type) =
+    match tryWritePrimitiveType t with
+    | None -> raise (NoFormatError t)
+    | Some w -> w
+
+/// ot is known to be option<X>
+let getSome (ot: System.Type) =
+    let uci = Reflection.FSharpType.GetUnionCases(ot).[1]
+    let r = Reflection.FSharpValue.PreComputeUnionReader(uci)
+    fun x -> (r x).[0]
+
+/// nt is known to be Nullable<X>
+let getNullableValue (nt: System.Type) =
+    let m = nt.GetProperty("Value").GetGetMethod()
+    fun x -> m.Invoke(x, [||])
+
+let tryWritePrimitiveField (f: Field) acceptOption =
+    let ft = f.Type
+    let writePrimitiveField t =
+        if t = typeof<DateTime> then
+            writeDateTime (getDateTimeFormat f)
+        else writePrimitiveType t
+    if isPrimitive ft then
+        Some (writePrimitiveField ft >> Some)
+    elif acceptOption && isPrimitiveOption ft then
+        let w = getSome ft >> writePrimitiveField (ft.GetGenericArguments().[0])
+        Some <| function
+            | null -> None
+            | x -> Some (w x)
+    elif acceptOption && isPrimitiveNullable ft then
+        let w = getNullableValue ft >> writePrimitiveField (ft.GetGenericArguments().[0])
+        Some <| function
+            | null -> None
+            | x -> Some (w x)
+    else None
+
+let writeQueryParam (f: Field) : S option =
+    if isQueryParam f then
+        let ft = f.Type
+        tryWritePrimitiveField f true
+        |> Option.map (fun wp ->
+            S.Make(false, fun w q x ->
+                wp x |> Option.iter (fun x -> q.Add((f.Name, x)))
+                true))
+    else None
+
+let writeWildcardSeq (eT: System.Type) (eS: S) (sP: ISequenceProcessor) : S =
+    S.Make(true, fun w q x ->
+        sP.ToSequence x
+        |> Seq.cast
+        |> Seq.forall (fun x ->
+            w.Add '/'
+            eS.Write w q x))
+
+let writeWildcardString (eS: S) =
+    S.Make(true, fun w q x ->
+        (x :?> string).Split '/'
+        |> Seq.mapi (fun i x -> (i, x))
+        |> Seq.forall (fun (i, x) ->
+            if i <> 0 then w.Add '/'
+            eS.Write w q (box x)))
+
+let writeField (getS: System.Type -> S) (f: Field) : S =
+    if isJson f || isFormData f then
+        S.Make(false, fun _ _ _ -> true)
+    else
+        match writeQueryParam f with
+        | Some w -> w
+        | None ->
+            match tryGetWildcardType f with
+            | Wildcard.Seq (eT, sP) -> writeWildcardSeq eT (getS eT) sP
+            | Wildcard.String -> writeWildcardString (getS typeof<string>)
+            | Wildcard.None ->
+                match tryWritePrimitiveField f false with
+                | Some wp ->
+                    S.Make(true, fun w _ x ->
+                        match wp x with
+                        | Some t -> w.Add t; true
+                        | None -> false)
+                | None -> getS f.Type
+
+let inline getOptNameAndMethods c =
+    let cad = (^T : (member GetCustomAttributesData : unit -> IList<System.Reflection.CustomAttributeData>)(c))
+    let meth =
+        match cad |> Seq.tryFind (fun cad -> cad.Constructor.DeclaringType = typeof<MethodAttribute>) with
+        | None -> Seq.singleton None
+        | Some cad ->
+            cad.ConstructorArguments.[0].Value
+            :?> System.Collections.ObjectModel.ReadOnlyCollection<
+                    System.Reflection.CustomAttributeTypedArgument>
+            |> Seq.map (fun a -> Some (a.Value :?> string |> Http.Method.OfString))
+    let customName =
+        match cad |> Seq.tryFind (fun cad -> cad.Constructor.DeclaringType = typeof<EndPointAttribute>) with
+        | Some cad -> Some (cad.ConstructorArguments.[0].Value :?> string)
+        | None ->
+            match cad |> Seq.tryFind (fun cad -> cad.Constructor.DeclaringType = typeof<CompiledNameAttribute>) with
+            | Some cad -> Some (cad.ConstructorArguments.[0].Value :?> string)
+            | None -> None
+    match customName with
+    | Some s ->
+        match s.IndexOf '/' with
+        | -1 -> None, meth
+        | i ->
+            let name = s.[i + 1..]
+            let meth =
+                match s.[..i - 1].Split([|',';' '|], StringSplitOptions.RemoveEmptyEntries) with
+                | [||] -> meth
+                | a -> Seq.map (Http.Method.OfString >> Some) a
+            Some name, meth
+    | None ->
+        None, meth
+
+let inline getNameAndMethods c =
+    match getOptNameAndMethods c with
+    | None, meth -> (^T : (member Name : string)(c)), meth
+    | Some name, meth -> name, meth
+
+let getS (getS: System.Type -> S) (t: System.Type) : S =
+    let writeTuple r (prefixSlash: bool) (ss: S []) : S =
+        let writesToPath() =
+            ss |> Array.exists (fun s -> s.WritesToUrlPath())
+        let ss =
+            ss |> Array.mapi (fun i s ->
+                let prefixSlash =
+                    if i = 0 then
+                        fun () -> prefixSlash && s.WritesToUrlPath()
+                    else
+                        s.WritesToUrlPath
+                prefixSlash, s)
+        S.Make(writesToPath, fun w q x ->
+            let xs : _ [] = r x
+            (ss, xs)
+            ||> Array.forall2 (fun (slash, s) x ->
+                if slash() then w.Add '/'
+                s.Write w q x))
+    match t with
+    | Enum uT ->
+        let s = getS uT
+        S.Make(true, fun w q x ->
+            let x' = System.Convert.ChangeType(x, uT)
+            s.Write w q x')
+    | Array eT ->
+        let eS = getS eT
+        if t.GetArrayRank() = 1 then
+            S.Make(true, fun w q x ->
+                let s = x :?> System.Array
+                w.Add (string s.Length)
+                Seq.cast s
+                |> Seq.forall (fun x ->
+                    w.Add '/'
+                    eS.Write w q x))
+        else
+            raise (NoFormatError t)
+    | List eT ->
+        let eS = getS eT
+        S.Make(true, fun w q x ->
+            let s : seq<obj> = Seq.cast (x :?> _)
+            w.Add (string (Seq.length s))
+            s
+            |> Seq.forall (fun x ->
+                w.Add '/'
+                eS.Write w q x))
+    | Tuple (e, r, _) ->
+        writeTuple r false (Array.map getS e)
+    | Record (fs, r, _) ->
+        writeTuple r false
+            (fs |> Array.mapi (fun i f ->
+                writeField getS (RecordField(f, i = fs.Length - 1))))
+    | Union (cs, tR, uR, _) ->
+        if t.IsGenericType && t.GetGenericTypeDefinition() = typedefof<DecodeResult<_>> then
+            let s = getS (t.GetGenericArguments().[0])
+            let getAction =
+                t.GetProperty("Action", BF.NonPublic ||| BF.Instance)
+                    .GetGetMethod(true)
+            S.Make(s.WritesToUrlPath, fun w q x ->
+                s.Write w q (getAction.Invoke(x, [||])))
+        else
+        let ss =
+            [|
+                for c in cs ->
+                    let fs = c.GetFields()
+                    writeTuple (uR c) true (fs |> Array.mapi (fun i f ->
+                        writeField getS (UnionCaseField(c, f, i = fs.Length - 1))))
+            |]
+        let ns = [| for c in cs -> c.CustomizedName |]
+        S.Make(true, fun w q x ->
+            let t = tR x
+            w.Add ns.[t]
+            ss.[t].Write w q x)
+    | Other t ->
+        match tryWritePrimitiveType t with
+        | Some wt -> S.Make(true, fun w q x -> w.Add(wt x); true)
+        | None ->
+            // C#-style class endpoint
+            let fs = t.GetFields(BF.Instance ||| BF.Public ||| BF.NonPublic)
+            let name, _ = getOptNameAndMethods t
+            let s =
+                writeTuple
+                    (function
+                        | null -> nullArg ("endpoint " + t.FullName)
+                        | o -> fs |> Array.map (fun f -> f.GetValue o))
+                    true
+                    (fs |> Array.mapi (fun i f -> writeField getS (ClassField(f, i = fs.Length - 1))))
+            S.Make(true, fun w q x ->
+                name |> Option.iter w.Add
+                s.Write w q x)
+
+type D =
+    {
+        ReadsJson : unit -> bool
+        QueryParams : unit -> Set<string>
+        Decode : ReadParameters -> ReadResult<obj>
+    }
+    static member Make(json, query, decode) =
+        {
+            ReadsJson = json
+            QueryParams = query
+            Decode = decode
+        }
+    static member Make(json, query, decode) =
+        {
+            ReadsJson = fun () -> json
+            QueryParams = fun () -> query
+            Decode = decode
+        }
+
+let Just (p: ReadParameters) (x: DecodeResult<obj>) = Seq.singleton (x, p)
+let Nothing = Seq.empty<DecodeResult<obj> * ReadParameters>
+let ofOption (p: ReadParameters) (x: option<DecodeResult<obj>>) =
+    match x with
+    | None -> Nothing
+    | Some x -> Just p x
+
+let getUnionCaseMethods (c: Reflection.UnionCaseInfo) =
+    snd (getNameAndMethods c)
+
+let parsePrimitiveType (t: System.Type) =
+    match primitiveValueHandlers.TryGetValue t with
+    | false, _ -> raise (NoFormatError t)
+    | true, (p, _) -> p
+
+let tryParsePrimitiveType (t: System.Type) =
+    match primitiveValueHandlers.TryGetValue t with
+    | false, _ -> None
+    | true, (p, _) -> Some p
+
+let JsonProvider = Json.Provider.Create()
+
+/// "ot" is known to be option<X>
+let mkSome (ot: System.Type) =
+    let someUci = Reflection.FSharpType.GetUnionCases(ot).[1]
+    let ctor = Reflection.FSharpValue.PreComputeUnionConstructor(someUci)
+    fun x -> ctor [| x |]
+
+/// "nt" isknown to be Nullable<X>
+let mkNullable (nt: System.Type) =
+    let ctor = nt.GetConstructor(nt.GetGenericArguments())
+    fun x -> ctor.Invoke([|x|])
+
+let tryParsePrimitiveField (f: Field) acceptOption =
+    let ft = f.Type
+    let parsePrimitiveField t =
+        if t = typeof<DateTime> then
+            parseDateTime (getDateTimeFormat f)
+        else
+            parsePrimitiveType t
+    if isPrimitive ft then
+        let parse = parsePrimitiveField ft
+        let defaultValue = JsonProvider.BuildDefaultValue ft
+        Some <| function
+            | None -> None
+            | Some v -> parse v |> Option.map Success
+    elif acceptOption && isPrimitiveOption ft then
+        let parse = parsePrimitiveField (ft.GetGenericArguments().[0])
+        let some = mkSome ft
+        Some <| function
+            | None -> Some (Success null)
+            | Some v -> parse v |> Option.map (some >> Success)
+    elif acceptOption && isPrimitiveNullable ft then
+        let parse = parsePrimitiveField (ft.GetGenericArguments().[0])
+        let some = mkNullable ft
+        Some <| function
+            | None -> Some (Success null)
+            | Some v -> parse v |> Option.map (some >> Success)
+    else None
+
+let getQueryParamParser (f: Field) =
+    if isQueryParam f then
+        let ft = f.Type
+        let fn = f.Name
+        let defaultValue = JsonProvider.BuildDefaultValue ft
+        match tryParsePrimitiveField f true with
+        | None -> raise (NoFormatError f.DeclaringType)
+        | Some parse ->
+            D.Make(false, Set.singleton fn, fun p ->
+                match parse p.Request.Get.[fn] with
+                | Some (Success _ as x) -> x
+                | _ -> MissingQueryParameter(defaultValue, fn)
+                |> Just p)
+            |> Some
+    else None
+
+let getFormDataParser (f: Field) =
+    if isFormData f then
+        let ft = f.Type
+        let fn = f.Name
+        let defaultValue = JsonProvider.BuildDefaultValue ft
+        match tryParsePrimitiveField f true with
+        | None -> raise (NoFormatError f.DeclaringType)
+        | Some parse ->
+            D.Make(false, Set.singleton fn, fun p ->
+                match parse p.Request.Post.[fn] with
+                | Some (Success _ as x) -> x
+                | _ -> MissingFormData(defaultValue, fn)
+                |> Just p)
+            |> Some
+    else None
+
+let getJsonParser (f: Field) =
+    if isJson f then
+        let t = f.Type
+        let decoder =
+            try JsonProvider.GetDecoder t
+            with Json.NoDecoderException _ -> raise (NoFormatError t)
+        let defaultValue = JsonProvider.BuildDefaultValue t
+        D.Make(true, Set.empty, fun p ->
+            try
+                // We need to copy the stream because else StreamReader would close it.
+                use m =
+                    if p.Request.Body.CanSeek then
+                        new System.IO.MemoryStream(int p.Request.Body.Length)
+                    else
+                        new System.IO.MemoryStream()
+                p.Request.Body.CopyTo m
+                if p.Request.Body.CanSeek then
+                    p.Request.Body.Seek(0L, IO.SeekOrigin.Begin) |> ignore
+                m.Seek(0L, IO.SeekOrigin.Begin) |> ignore
+                use tr = new System.IO.StreamReader(m)
+                Success (decoder.Decode (Json.Read tr))
+            with
+                | Json.ReadException
+                | Json.DecoderException -> InvalidJson defaultValue
+            |> Just p)
+        |> Some
+    else None
+
+type Arr = System.Collections.ArrayList
+
+let parseRemainingStrings (eD: D) k (p: ReadParameters) =
+    let rec loop (p: ReadParameters) (a: Arr) =
+        if p.IsAtEnd then
+            Just p (Success (box (k (a.ToArray()))))
+        else
+            eD.Decode p >>= fun p fragment ->
+                let a = a.Clone() :?> Arr
+                a.Add(fragment) |> ignore
+                loop p a
+    loop p (new Arr())
+
+let parseWildcardSeq (eT: System.Type) (eD: D) (sP: ISequenceProcessor) : D =
+    if eD.ReadsJson() then raise (NoFormatError eT)
+    D.Make(false, Set.empty, parseRemainingStrings eD sP.FromSequence)
+
+let parseWildcardString (eD: D) : D =
+    D.Make(false, Set.empty, parseRemainingStrings eD (Seq.cast >> String.concat "/"))
+
+let parseField getD (f: Field) =
+    match getJsonParser f with
+    | Some p -> p
+    | None ->
+        match getQueryParamParser f with
+        | Some p -> p
+        | None ->
+            match getFormDataParser f with
+            | Some p -> p
+            | None ->
+                match tryGetWildcardType f with
+                | Wildcard.Seq (eT, sP) -> parseWildcardSeq eT (getD eT) sP
+                | Wildcard.String -> parseWildcardString (getD typeof<string>)
+                | Wildcard.None ->
+                    match tryParsePrimitiveField f false with
+                    | Some parse ->
+                        D.Make(false, Set.empty, fun (p: ReadParameters) ->
+                            match p.Read() with
+                            | None -> parse None |> ofOption p
+                            | Some (x, p) -> parse (Some x) |> ofOption p)
+                    | None -> getD f.Type
+
+let getD (getD: System.Type -> D) (t: System.Type) : D =
+    let tryParse parse : D =
+        D.Make(false, Set.empty, fun (p: ReadParameters) ->
+            match p.Read () with
+            | Some (s, p) ->
+                match parse s with
+                | true, x -> Just p (Success (x :> obj))
+                | _ -> Nothing
+            | None -> Nothing)
+    let parseInt = tryParse System.Int32.TryParse
+    let parseTuple t mk (ds: D[]) : D =
+        let k = Array.length ds
+        let json() =
+            match ds |> Seq.filter (fun d -> d.ReadsJson()) |> Seq.length with
+            | 0 -> false
+            | 1 -> true
+            | _ -> raise (NoFormatError t)
+        let queryParams() =
+            let qps = ds |> Array.map (fun d -> d.QueryParams())
+            let noOverlap =
+                qps |> Array.forall (fun q1 ->
+                    qps |> Array.forall (fun q2 ->
+                        Set.isEmpty (Set.intersect q1 q2)))
+            if noOverlap then
+                Set.unionMany qps
+            else raise (NoFormatError t)
+        D.Make(json, queryParams, fun p ->
+            let xs : obj [] = Array.create k null
+            let rec loop p i =
+                if i = k then
+                    Just p (Success (mk xs))
+                else
+                    ds.[i].Decode p
+                    >>= fun p x ->
+                        xs.[i] <- x
+                        loop p (i + 1)
+            loop p 0)
+    let parseArray eT (eD: D) : D =
+        if eD.ReadsJson() then raise (NoFormatError eT)
+        D.Make(false, Set.empty, fun p ->
+            parseInt.Decode p
+            >>= fun p -> function
+            | (:? int as k) ->
+                let data = System.Array.CreateInstance(eT, k)
+                let rec loop p x =
+                    match x with
+                    | i when i = k -> Just p (Success (box data))
+                    | i ->
+                        eD.Decode p
+                        >>= fun p obj ->
+                            data.SetValue(obj, i)
+                            loop p (i + 1)
+                if k >= 0 then loop p 0 else Nothing
+            | _ -> Nothing)
+    match t with
+    | Enum uT ->
+        let toObj =
+            typeof<System.Enum>
+                .GetMethod("ToObject", [|typeof<System.Type>; uT|])
+        let f = getD uT
+        D.Make(false, Set.empty, fun p ->
+            f.Decode p |> ReadResult.map (fun x -> toObj.Invoke(null, [|t; x|])))
+    | Array eT ->
+        if t.GetArrayRank() > 1 then
+            raise (NoFormatError t)
+        parseArray eT (getD eT)
+    | List eT ->
+        let eD = getD eT
+        let sP =
+            typedefof<ListProcessor<_>>.MakeGenericType(eT)
+            |> System.Activator.CreateInstance :?> ISequenceProcessor
+        let f = parseArray eT eD
+        D.Make(false, Set.empty, fun p ->
+            f.Decode p
+            |> ReadResult.map (fun x -> sP.FromSequence (x :?> _)))
+    | Tuple (e, _, c) ->
+        parseTuple t c (Array.map getD e)
+    | Record (fs, _, c) ->
+        parseTuple t c
+            (fs |> Array.mapi (fun i f ->
+                parseField getD (RecordField (f, i = fs.Length - 1))))
+    | Union (cs, _, _, uC) ->
+        if t.IsGenericType && t.GetGenericTypeDefinition() = typedefof<DecodeResult<_>> then
+            let ti = t.GetGenericArguments().[0]
+            let d = getD ti
+            let mkSuccess =
+                let unbox =
+                    typeof<DecodeResult>.GetMethod("unbox", BF.NonPublic ||| BF.Static)
+                        .MakeGenericMethod(ti)
+                fun x -> DecodeResult<obj>.Success(unbox.Invoke(null, [| x |]))
+
+            D.Make(d.ReadsJson, d.QueryParams, fun p ->
+                d.Decode p |> Seq.map (fun (x, p) -> mkSuccess x, p))
+        else
+        let d = Dictionary<string, Map<option<Http.Method>, list<int>>>()
+        let ds =
+            cs |> Array.mapi (fun i c ->
+                let allowedMeths = getUnionCaseMethods c
+                let existing =
+                    match d.TryGetValue c.CustomizedName with
+                    | true, m -> m
+                    | false, _ -> Map.empty
+                d.[c.CustomizedName] <-
+                    (existing, allowedMeths)
+                    ||> Seq.fold (fun map m ->
+                        Map.add m (defaultArg (map.TryFind m) [] @ [i]) map)
+                let fields = c.GetFields()
+                parseTuple t (uC c)
+                    (fields |> Array.mapi (fun i f ->
+                        parseField getD (UnionCaseField(c, f, i = fields.Length - 1))))
+            )
+        let json() = ds |> Array.exists (fun d -> d.ReadsJson())
+        D.Make(json, (fun () -> Set.empty), fun (p: ReadParameters) ->
+            let tn = t.FullName
+            let tryDecode p ks : ReadResult<obj> =
+                ks |> Seq.collect (fun k ->
+                    ds.[k].Decode p)
+            if p.IsAtEnd then
+                Some ("", p)
+            else p.Read ()
+            |> Option.map (fun (name, p) ->
+                match d.TryGetValue name with
+                | false, _ -> Nothing
+                | true, m ->
+                    // Try to find a union case for the exact method searched
+                    match m.TryFind (Some p.Request.Method) with
+                    | Some ks -> tryDecode p ks
+                    | None ->
+                        // Try to find None, ie. a non-method-specific union case
+                        match m.TryFind None with
+                        | Some ks -> tryDecode p ks
+                        | None ->
+                            // This action doesn't parse, but try to find another action
+                            // with the same name to pass to InvalidMethod
+                            m |> Map.tryPick (fun _ -> function
+                                | [] -> None
+                                | (k :: _) -> Some (ds.[k].Decode p))
+                            |> Option.map (Seq.map (function
+                                | Success a, p
+                                | MissingQueryParameter (a, _), p
+                                | MissingFormData (a, _), p
+                                | InvalidJson a, p -> InvalidMethod (a, p.Request.Method.ToString()), p
+                                | InvalidMethod (a, m), p -> InvalidMethod (a, m), p))
+                            |> function None -> Nothing | Some s -> s)
+            |> function None -> Nothing | Some s -> s)
+    | Other t ->
+        match tryParsePrimitiveType t with
+        | Some parse ->
+            D.Make(false, Set.empty, fun (p: ReadParameters) ->
+                match p.Read () with
+                | Some (s, p) ->
+                    match parse s with
+                    | None -> Nothing
+                    | Some s -> Just p (Success s)
+                | None -> Nothing)
+        | None ->
+            // C#-style class endpoint
+            match t.GetConstructor([||]) with
+            | null -> raise (NoFormatError t)
+            | ctor ->
+                let fs = t.GetFields(BF.Instance ||| BF.Public ||| BF.NonPublic)
+                let name, allowedMeths = getOptNameAndMethods t
+                let d =
+                    parseTuple t
+                        (fun args ->
+                            let o = ctor.Invoke([||])
+                            (fs, args) ||> Array.iter2 (fun f a -> f.SetValue(o, a))
+                            o)
+                        (fs |> Array.mapi (fun i f ->
+                            parseField getD (ClassField (f, i = fs.Length - 1))))
+                D.Make(d.ReadsJson, d.QueryParams, fun (p: ReadParameters) ->
+                    let m = p.Request.Method
+                    if allowedMeths |> Seq.exists (function None -> true | Some m' -> m = m') then
+                        match name with
+                        | None -> d.Decode p
+                        | Some name ->
+                            match p.Read() with
+                            | Some (s, p) when s = name -> d.Decode p
+                            | _ -> Nothing
+                    else Nothing)
+
+let memoFix delay f =
+    let cache = System.Collections.Generic.Dictionary()
+    let rec g x =
+        if cache.ContainsKey x then
+            match cache.[x] with
+            | None -> delay (fun () -> cache.[x].Value)
+            | Some x -> x
+        else
+            cache.[x] <- None
+            let r = f g x
+            cache.[x] <- Some r
+            r
+    g
+
+type Format<'T> =
+    {
+        read : string -> Http.Request -> option<DecodeResult<obj>>
+        show : obj -> option<string>
+    }
+
+    member this.Read(x, req) : option<DecodeResult<'T>> =
+        this.read x req
+        |> Option.map DecodeResult.unbox
+
+    member this.Show(x: 'T) =
+        this.show (x :> obj)
+
+[<Sealed>]
+type Factory() =
+    let delay f = fun x -> f () x
+    let delayD d =
+        {
+            Decode = fun x -> d().Decode x
+            ReadsJson = fun () -> d().ReadsJson()
+            QueryParams = fun () -> d().QueryParams()
+        }
+    let delayS s =
+        {
+            Write = fun x -> s().Write x
+            WritesToUrlPath = fun () -> s().WritesToUrlPath()
+        }
+    let getS : System.Type -> S = memoFix delayS getS
+    let getD : System.Type -> D = memoFix delayD getD
+
+    member this.GetFormatFor (t: System.Type) : Format<obj> =
+        let d = getD t
+        let s = getS t
+        {
+            read = fun input req ->
+                let sb = System.Text.StringBuilder 128
+                if input = null then None else
+                    input.Split '/'
+                    |> ReadParameters.Make req
+                    |> d.Decode
+                    |> Seq.tryPick (fun (x, p) ->
+                        if p.IsAtEnd then Some x else None)
+            show = fun value ->
+                let sb = System.Text.StringBuilder 128
+                let q = List()
+                if s.Write sb q value then
+                    q |> Seq.iteri (fun i (k, v) ->
+                        sb.Add (if i = 0 then '?' else '&')
+                        sb.Add k
+                        sb.Add '='
+                        sb.Add v)
+                    Some (sb.Flush())
+                else None
+        }
+
+    member this.GetFormat<'T>() : Format<'T> =
+        let fmt = this.GetFormatFor typeof<'T>
+        {
+            show = fmt.show
+            read = fmt.read
+        }
+
+    static member Create() = Factory()
+
+let GetFormat<'T> () =
+    Factory.Create().GetFormat<'T>()
+
+let GetFormatFor t =
+    Factory.Create().GetFormatFor t