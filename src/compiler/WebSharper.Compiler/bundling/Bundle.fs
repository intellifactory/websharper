--- conflicted
+++ resolved
@@ -41,11 +41,7 @@
 
     let DocWrite w =
         let str x = JS.Constant (JS.String x)
-<<<<<<< HEAD
-        JS.Application (JS.Binary (JS.Var (JS.Id.New "document"), JS.BinaryOperator.``.``, str "write"), [str w])
-=======
         JS.Application (JS.Binary (JS.Var (JS.Id.New "document"), JS.BinaryOperator.``.``, str "write"), [], [str w])
->>>>>>> 65d78ecc
         |> W.ExpressionToString WebSharper.Core.JavaScript.Preferences.Compact
 
 [<Sealed>]
