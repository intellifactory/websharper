--- conflicted
+++ resolved
@@ -12,30 +12,10 @@
         |> x.Out
         time <- now        
 
-<<<<<<< HEAD
-        let start() = time <- Some System.DateTime.Now 
-        let timed name =
-            match time with
-            | Some t ->
-                let now = System.DateTime.Now
-                sprintf "%s: %O" name (now - t)
-                |> x.Out
-                time <- Some now
-            | _ -> ()
-        start, timed
-        
-=======
->>>>>>> ff0a099c
 type ConsoleLogger() =
     inherit LoggerBase()
     override x.Error s =
         System.Console.Error.WriteLine(s)
-<<<<<<< HEAD
-
-    override x.Out s =
-        System.Console.Out.WriteLine(s)
-=======
->>>>>>> ff0a099c
 
     override x.Out s =
         System.Console.Out.WriteLine(s)