﻿// $begin{copyright}
//
// This file is part of WebSharper
//
// Copyright (c) 2008-2016 IntelliFactory
//
// Licensed under the Apache License, Version 2.0 (the "License"); you
// may not use this file except in compliance with the License.  You may
// obtain a copy of the License at
//
//     http://www.apache.org/licenses/LICENSE-2.0
//
// Unless required by applicable law or agreed to in writing, software
// distributed under the License is distributed on an "AS IS" BASIS,
// WITHOUT WARRANTIES OR CONDITIONS OF ANY KIND, either express or
// implied.  See the License for the specific language governing
// permissions and limitations under the License.
//
// $end{copyright}

// Creates single .js files from WebSharper.Core.Metadata.Info
// (possibly filtered by code path analysis) 
module WebSharper.Compiler.Packager

open System.Collections.Generic

open WebSharper.Core
open WebSharper.Core.DependencyGraph
open WebSharper.Core.AST
<<<<<<< HEAD
=======
open WebSharper.Core.Metadata
>>>>>>> 65d78ecc

module M = WebSharper.Core.Metadata
module R = WebSharper.Core.Resources
module I = IgnoreSourcePos
<<<<<<< HEAD

=======

type StaticMembers =
    {
        Members : ResizeArray<Address * Expression * TSType>
        Namespaces : Dictionary<string, StaticMembers>
    }

    static member Empty =
        {
            Members = ResizeArray()
            Namespaces = Dictionary()
        }

type BodyTransformer(toTSType, getAddress) =
    inherit Transformer()

    let resWSModule (t: TSType) =
        t.ResolveModule (fun m ->
            getAddress { Module = WebSharperModule m; Address = Hashed [] } |> fst 
        )

    override this.TransformId(a) =
        a.ToTSType(toTSType)

    override this.TransformNew(c, ts, args) =
        Expression.New(
            this.TransformExpression c,
            List.map resWSModule ts,
            List.map this.TransformExpression args
        )

    override this.TransformApplication(f, args, i) =
        Application(
            this.TransformExpression f,
            List.map this.TransformExpression args,
            { i with
                Params = List.map resWSModule i.Params
            }
        )

    override this.TransformNewTuple(a, t) =
        let res = NewTuple(List.map this.TransformExpression a, [])
        match t with
        | [] -> res
        | _ -> Cast(toTSType(TupleType (t, false)), res) 

    override this.TransformCast(t, e) =
        Cast(resWSModule t, this.TransformExpression e)

    override this.TransformGlobalAccess(a) =
        match getAddress a with
        | Some v, acc -> GlobalAccess { Module = ImportedModule v; Address = Hashed acc } 
        | None, acc -> GlobalAccess { Module = CurrentModule; Address = Hashed acc }

>>>>>>> 65d78ecc
let packageAssembly (refMeta: M.Info) (current: M.Info) (resources: seq<R.IResource>) moduleName isBundle =
    let addresses = Dictionary()
    let directives = ResizeArray()
    let declarations = ResizeArray()
    let statements = ResizeArray()

    let glob = Var (Id.Global())
<<<<<<< HEAD
    addresses.Add(Address.Global(), glob)
    addresses.Add(Address.Lib "window", glob)
=======
>>>>>>> 65d78ecc
                                                            
    let strId name = Id.New(name, mut = false, str = true)

    let isModule = Option.isSome moduleName

<<<<<<< HEAD
    // TODO: only add what is necessary
    let libExtensions =
        [ 
            Interface ("Error", [], [ ClassProperty (false, "inner")]) 
            Interface ("Object", [], [ ClassProperty (false, "setPrototypeOf")]) 
            Interface ("Math", [], [ ClassProperty (false, "trunc")]) 
        ]
    if isModule then
        declarations.Add <| Declare (Namespace ("global", libExtensions))
    else
        libExtensions |> List.iter declarations.Add 
=======
    // TODO: only add what is necessary for bundles
    if isBundle || current.Classes.ContainsKey Definitions.Obj then

        let libExtensions =
            let ie t = TSType.Generic(TSType.Named [ "WebSharper"; "IEnumerable" ], [ t ])
            let T = TSType.Basic "T"
            let ic t = TSType.Generic(TSType.Named [ "WebSharper"; "IComparable" ], [ t ])
            [ 
                Interface ("Error", [], [ ClassProperty (false, "inner", TSType.Basic "Error", false)], []) 
                Interface ("Object", [], [ ClassMethod (false, "setPrototypeOf", [strId "o"; strId "proto" ], None, TSType.Lambda ([TSType.Any; TSType.Object], TSType.Any)) ], [])  
                Interface ("Math", [], [ ClassMethod (false, "trunc", [ strId "x" ], None, TSType.Lambda([TSType.Number], TSType.Number))], []) 
                Interface ("Array", [ ie T ], [], [ T ])
                Interface ("String", [ ie (TSType.Basic "string") ], [], [])
                Interface ("Number", [ ic (TSType.Basic "number") ], [], [])
                Interface ("RegExp", [], 
                    [ 
                        ClassProperty (false, "flags", TSType.String, false)
                        ClassProperty (false, "sticky", TSType.Boolean, false)
                        ClassProperty (false, "unicode", TSType.Boolean, false)
                    ], []) 
            ]

        if isModule then
            declarations.Add <| Declare (Namespace ("global", libExtensions))
        else
            libExtensions |> List.iter declarations.Add 

        let rec local a =
            match a with 
            | [] -> glob
            | [ a ] -> Var (strId a)
            | h :: r -> (local r).[Value (String h)]
        let expandBuiltinType typ mem body =
            declarations.Add <| ExprStatement (ItemSet(local [ "prototype"; typ ], Value (String mem), body))
        
        expandBuiltinType "Array" "GetEnumerator" (Lambda([], None, AST.New(local [ "ItemEnumerator"; "WebSharper" ], [], [ This ])))
        expandBuiltinType "String" "GetEnumerator" (Lambda([], None, AST.New(local [ "ItemEnumerator"; "WebSharper" ], [], [ This ])))
        let x = Id.New("x", mut = false, typ = TSType (TSType.Number))
        expandBuiltinType "Number" "CompareTo" (Lambda([x], None, This ^- Var x))
>>>>>>> 65d78ecc

    let importJS js =
        if isModule then
            declarations.Add <| ImportAll (None, js)
<<<<<<< HEAD
        glob
=======
        None
>>>>>>> 65d78ecc

    let importTS ts =
        if isModule then
            let var = Id.New (ts |> String.filter System.Char.IsUpper)
            declarations.Add <| ImportAll (Some var, "./" + ts)
<<<<<<< HEAD
            Var var
        else
            directives.Add <| XmlComment  (sprintf "<reference path=\"%s.ts\" />" ts)
            Undefined

=======
            Some var
        else
            directives.Add <| XmlComment  (sprintf "<reference path=\"%s.ts\" />" ts)
            None
>>>>>>> 65d78ecc
    match moduleName with
    | Some n ->
        directives.Add <| XmlComment (sprintf "<amd-module name=\"%s\"/>" n)
    | _ -> ()

    let rec getAddress (address: Address) =
        match addresses.TryGetValue address with
        | true, v -> v
        | _ ->
            let res =
                match address.Address.Value with
                | [] ->
                    match address.Module with
<<<<<<< HEAD
                    | StandardLibrary -> failwith "impossible, already handled"
                    | JavaScriptFile "" ->
                        glob
=======
                    | StandardLibrary -> None
                    | JavaScriptFile "" ->
                        None
>>>>>>> 65d78ecc
                    | JavaScriptFile "Runtime" ->
                        importJS "./WebSharper.Core.JavaScript/Runtime.js"
                    | JavaScriptFile js ->
                        importJS (js + ".js")
                    | WebSharperModule ts ->
<<<<<<< HEAD
                        importTS ts
                    | CurrentModule -> failwith "empty local address"
                | [ name ] ->
                    match address.Module with
                    | CurrentModule ->
                        Var (strId name)
                    | StandardLibrary ->
                        let var = Id.New name
                        declarations.Add <| VarDeclaration(var, Var (strId name)) 
                        Var var
=======
                        if isBundle then None else importTS ts
                    | CurrentModule -> failwith "empty local address"
                    | ImportedModule v -> Some v
                    , []
                | [ name ] ->
                    match address.Module with
                    | CurrentModule ->
                        None, [ name ]
                    | StandardLibrary ->
                        let var = Id.New name
                        declarations.Add <| VarDeclaration(var, Var (strId name)) 
                        Some var, []
>>>>>>> 65d78ecc
                    | JavaScriptFile _ ->
                        match addresses.TryGetValue { address with Module = CurrentModule } with
                        | true, v -> v
                        | _ ->
                            getAddress { address with Address = Hashed [] } |> ignore
                            let var = strId name
                            if not <| StandardLibNames.Set.Contains name then
                                declarations.Add <| Declare (VarDeclaration(var, Undefined)) 
<<<<<<< HEAD
                            Var var
                    | WebSharperModule _ ->
                        let parent = getAddress { address with Address = Hashed [] }
                        if isModule then
                            ItemGet(parent, Value (String name), Pure)
                        else
                            getAddress { address with Module = CurrentModule }
                | name :: r ->
                    let parent = getAddress { address with Address = Hashed r }
                    ItemGet(parent, Value (String name), Pure)
            addresses.Add(address, res)
            res

    for r in resources do
        match r with
        | :? R.IDownloadableResource as d ->
            for m in d.GetImports() do
                if m.EndsWith ".js" then
                    getAddress { 
                        Module = JavaScriptFile (m.Substring(0, m.Length - 3))
                        Address = Hashed [] 
                    } |> ignore
        | _ -> ()

    let mutable currentNamespace = ResizeArray() 
    let mutable currentNamespaceContents = [ statements ]

    let commonLength s1 s2 =
        Seq.zip s1 s2 |> Seq.takeWhile (fun (a, b) -> a = b) |> Seq.length

    let export x =
        if isModule || currentNamespace.Count > 0 then Export x else x

    let closeNamespace() =
        match currentNamespaceContents with
        | contents :: (parentContents :: _ as pc) ->
            let l = currentNamespace.Count - 1
            let name = currentNamespace.[l]
            currentNamespace.RemoveAt(l)
            currentNamespaceContents <- pc
            parentContents.Add(export (Namespace (name, List.ofSeq contents)))
        | _  -> ()

    let toNamespace a =
        let r = List.rev a 
        let common = commonLength currentNamespace r
        let close = currentNamespace.Count - common
        for i = 1 to close do
            closeNamespace()
        for name in r |> List.skip common do
            currentNamespace.Add(name)
            currentNamespaceContents <- ResizeArray() :: currentNamespaceContents
    
=======
                            Some var, []
                    | WebSharperModule _ ->
                        let m, a = getAddress { address with Address = Hashed [] }
                        if isModule && not isBundle then
                            m, name :: a
                        else
                            getAddress { address with Module = CurrentModule }
                    | ImportedModule _ ->
                        let m, a = getAddress { address with Address = Hashed [] }
                        m, [ name ]
                | name :: r ->
                    let m, a = getAddress { address with Address = Hashed r }
                    m, name :: a
            addresses.Add(address, res)
            res
    
    let getModule m = getAddress { Module = m; Address = Hashed [] } |> fst 

    for r in resources do
        match r with
        | :? R.IDownloadableResource as d ->
            for m in d.GetImports() do
                if m.EndsWith ".js" then
                    getModule (JavaScriptFile (m.Substring(0, m.Length - 3))) |> ignore
        | _ -> ()

    let mutable currentNamespace = ResizeArray() 
    let mutable currentNamespaceContents = [ statements ]

    let commonLength s1 s2 =
        Seq.zip s1 s2 |> Seq.takeWhile (fun (a, b) -> a = b) |> Seq.length

    let export x =
        if isModule || currentNamespace.Count > 0 then Export x else x

    let closeNamespace() =
        match currentNamespaceContents with
        | contents :: (parentContents :: _ as pc) ->
            let l = currentNamespace.Count - 1
            let name = currentNamespace.[l]
            currentNamespace.RemoveAt(l)
            currentNamespaceContents <- pc
            parentContents.Add(export (Namespace (name, List.ofSeq contents)))
        | _  -> ()

    let toNamespace a =
        let r = List.rev a 
        let common = commonLength currentNamespace r
        let close = currentNamespace.Count - common
        for i = 1 to close do
            closeNamespace()
        for name in r |> List.skip common do
            currentNamespace.Add(name)
            currentNamespaceContents <- ResizeArray() :: currentNamespaceContents
    
>>>>>>> 65d78ecc
    let toNamespaceWithName (a: Address) =
        match a.Address.Value with
        | n :: ns ->
            toNamespace ns
            n
        | _ -> failwith "empty address"

    let addStatement s =
        match currentNamespaceContents with
        | contents :: _ -> contents.Add(s)
        | _ -> failwith "impossible"

<<<<<<< HEAD
    let globalAccessTransformer =
        { new Transformer() with
            override this.TransformGlobalAccess a = getAddress a
        }

    let package (a: Address) expr =
        let n = toNamespaceWithName a
        let i = Id.New (n, str = true)
        let exp =
            match expr with
            | Function(args, body) -> FuncDeclaration(i, args, body)
            | _ -> VarDeclaration (i, expr)
        addStatement <| export exp

    let packageByName (a: Address) f =
        let n = toNamespaceWithName a
        addStatement <| export (f n)

    let packageCctor a expr =
        let n = toNamespaceWithName a
        match expr with
        | Function ([], body) ->
            let c = Id.New(n, str = true)
            let removeSelf = ExprStatement (VarSet (c, ItemGet(glob, Value (String "ignore"), Pure)))    
            let expr = Function([], Block [removeSelf; body])
            addStatement <| export (VarDeclaration(c, expr))   
        | _ ->
            failwithf "Static constructor must be a function"
            
=======
    let addExport s =
        addStatement (export s) 

    let package (a: Address) expr (t: TSType) =
        let n = toNamespaceWithName a
        let i = Id.New (n, str = true, typ = TSType t)
        let (|MaybeGeneric|) = function
            | TSType.Generic(t, gen) -> t, gen
            | x -> x, []
        let exp =
            match expr, t with
            | Function(args, _, body), MaybeGeneric(TSType.Function(_, targs, _, tr), gs) ->
                let args =
                    match args, targs with
                    | [_], [] -> []
                    | p -> p ||> List.map2 (fun a (t, _) -> a.WithType(Some(TSType t)))
                let i = i.WithType(Some (TSType tr))
                FuncDeclaration(i, args, body, gs)
            | Function(args, ret, body), _ ->
                FuncDeclaration(i.WithType(ret), args, body, [])
            | _ -> VarDeclaration (i, expr)
        addExport exp

    let packageByName (a: Address) f =
        let n = toNamespaceWithName a
        addExport <| f n

>>>>>>> 65d78ecc
    let classes = Dictionary(current.Classes)

    let allClasses = MergedDictionary(refMeta.Classes, current.Classes)
    let allInterfaces =  MergedDictionary(refMeta.Interfaces, current.Interfaces)

    let rec withoutMacros info =
        match info with
        | M.Macro (_, _, Some fb) -> withoutMacros fb
        | _ -> info 

<<<<<<< HEAD
    let rec packageClassInstances (c: M.ClassInfo) name =
=======
    let tsTypeOfAddress (a: Address) =
        let t = a.Address.Value |> List.rev
        match a.Module with
        | StandardLibrary
        | JavaScriptFile _
        | CurrentModule -> TSType.Named t
        | WebSharperModule _ ->
            if isBundle then TSType.Named t else
            match getModule a.Module with
            | Some v ->
                TSType.Imported(v, t)
            | None ->
                TSType.Named t
        | ImportedModule v -> TSType.Imported(v, t)

    let lookupType (t: TypeDefinition) =
        match allInterfaces.TryFind t with
        | Some i -> TypeTranslator.Interface i
        | _ ->
        match allClasses.TryFind t with
        | Some (a, ct, c) -> TypeTranslator.Class (a, ct, c)
        | _ -> TypeTranslator.Unknown
    
    let typeTranslator = TypeTranslator.TypeTranslator(lookupType, tsTypeOfAddress) 
    
    let inline tsTypeOfDef t = typeTranslator.TSTypeOfDef t
    let inline tsTypeOfConcrete gs i = typeTranslator.TSTypeOfConcrete gs i
    let inline tsTypeOf gs t = typeTranslator.TSTypeOf gs t

    let getGenerics j (gs: list<M.GenericParam>) =
        let gsArr = Array.ofList gs
        gs |> Seq.indexed |> Seq.choose (fun (i, c) ->
            match c.Type with
            | Some t -> None
            | _ ->
                let p = TSType.Param (j + i)
                let cs = c.Constraints |> List.choose (fun t ->
                    match tsTypeOf gsArr t with
                    | TSType.Any -> None
                    | t -> Some t)
                match cs with 
                | [] -> p
                | cs -> TSType.Constraint(p, cs)
                |> Some
        ) |> List.ofSeq

    let addGenerics g t =
        match g with
        | [] -> t
        | _ -> 
            match t with
            | TSType.Any
            | TSType.Generic _ -> t
            | _ ->
                TSType.Generic(t, g)

    let statics = StaticMembers.Empty

    let addStatic (a: Address) (e, s) =
        let rec getDict (s: StaticMembers) a =
            match a with
            | [] -> s
            | h :: t ->
                match s.Namespaces.TryGetValue(h) with
                | true, ns -> getDict ns t
                | false, _ ->
                    let ns = StaticMembers.Empty
                    s.Namespaces.Add(h, ns)
                    getDict ns t

        (getDict statics (List.rev a.Address.Value)).Members.Add(a, e, s)        

    let packageUnion (u: M.FSharpUnionInfo) (addr: Address) proto gsArr =
        if Option.isSome proto || u.Cases |> List.exists (fun uc -> not uc.Kind.IsConstant) then
            toNamespace addr.Address.Value
        proto |> Option.iter (fun (baseType, impls, members, gen) ->
            let mutable numArgs = 0
            let strId x = Id.New(x, str = true)
            let specCtors =
                u.Cases |> List.mapi (fun tag uc ->
                    match uc.Kind with
                    | M.NormalFSharpUnionCase fields -> Some fields
                    | M.SingletonFSharpUnionCase -> Some []
                    | M.ConstantFSharpUnionCase _ -> None
                    |> Option.map (fun fields ->
                        numArgs <- max numArgs (List.length fields)
                        let args =
                            (strId "$", Modifiers.None)
                            :: (fields |> List.mapi (fun i _ -> strId("$" + string i), Modifiers.None))
                        let argsType =
                            TSType.Basic (string tag)
                            :: (fields |> List.map (fun f -> tsTypeOf gsArr f.UnionFieldType))
                        let signature = TSType.New(argsType, TSType.Any)
                        ClassConstructor(args, None, signature)
                    )
                )
                |> List.choose id
            let minUnionFields = 
                u.Cases |> Seq.map (fun uc ->
                    match uc.Kind with
                    | M.NormalFSharpUnionCase fields -> List.length fields
                    | M.SingletonFSharpUnionCase
                    | M.ConstantFSharpUnionCase _ -> 0
                ) |> Seq.min
            let genCtor =
                let args =
                    (strId "$", Modifiers.Public)
                    :: List.init numArgs (fun i -> Id.New("$" + string i, str = true, opt = (i >= minUnionFields)), Modifiers.Public)
                ClassConstructor(args, Some (Statement.Block []), TSType.Any)
            addExport <| Class("$", baseType, impls, specCtors @ genCtor :: members, gen)
        )
        let gen =
            match proto with
            | Some (_, _, _, gen) -> gen
            | None -> []
        let unionNested = (addr.Address.Value |> List.rev |> String.concat ".") + "."
        let unionClass = proto |> Option.map (fun _ -> TSType.Basic (unionNested + "$") |> addGenerics gen)
        let cases = 
            u.Cases |> List.mapi (fun tag uc ->
                let case (fields: list<M.UnionCaseFieldInfo>) =
                    let tag = ClassProperty (false, "$", TSType.Basic (string tag), false)
                    let mem =
                        fields |> List.mapi (fun i f ->
                            ClassProperty (false, "$" + string i, tsTypeOf gsArr f.UnionFieldType, false)
                        )
                    addExport <| Interface(uc.Name, Option.toList unionClass, tag :: mem, gen)
                    TSType.Basic (unionNested + uc.Name) |> addGenerics gen
                match uc.Kind with
                | M.NormalFSharpUnionCase uci -> case uci
                | M.ConstantFSharpUnionCase v -> TSType.Basic v.TSType
                | M.SingletonFSharpUnionCase -> case []
            )
        match addr.Address.Value with
        | n :: a ->
            toNamespace a
            addExport <| Alias ((TSType.Basic n |> addGenerics gen), TSType.Union cases)
        | _ -> failwith "empty address for union type"

    let packageRecord fields addr (t: TypeDefinition) gsArr =
        let fields =
            fields |> List.map (fun f ->
                let t =
                    if f.Optional then
                        match f.RecordFieldType with
                        | ConcreteType td -> td.Generics.[0]
                        | _ -> failwith "OptionalField on a field not of type option<_>"
                    else
                        f.RecordFieldType
                    |> tsTypeOf gsArr
                ClassProperty(false, f.JSName, t, f.Optional)
            )
        packageByName addr <| fun n -> Interface(n, [], fields, getGenerics 0 (List.ofArray gsArr))

    let rec packageClass (t: TypeDefinition) (classAddress: Address) (ct: CustomTypeInfo) (c: M.ClassInfo) =
>>>>>>> 65d78ecc

        match c.BaseClass with
        | Some { Entity = b } ->
            match classes.TryFind b with
            | Some (a, ct, Some bc) ->
                classes.Remove b |> ignore
<<<<<<< HEAD
                packageClassInstances bc b.Value.FullName
            | _ -> ()
        | _ -> ()

        let members = ResizeArray()
        
        for f, _, _ in c.Fields.Values do
            match f with
            | M.InstanceField n
            | M.OptionalField n ->
                members.Add (ClassProperty (false, n)) 
            | _ -> ()

        match c.Address with 
        | None -> ()
        | Some addr ->
            let mem (m: Method) info body =
                match withoutMacros info with
                | M.Instance mname ->
                    match IgnoreExprSourcePos body with
                    | Function (args, b) ->
                        members.Add (ClassMethod(false, mname, args, Some b))
                    | Undefined ->
                        let args = m.Value.Parameters |> List.map (fun _ -> Id.New(mut = false))
                        members.Add (ClassMethod(false, mname, args, None))
                    | _ -> failwith "unexpected form for class member"
                | _ -> ()
                    
            for KeyValue(m, (info, _, body)) in c.Methods do
                mem m info body 
            for KeyValue((_, m), (info, body)) in c.Implementations do
                mem m info body
                            
            let baseType =
                match c.BaseClass with
                | None -> None
                | Some b ->
                    if b.Value.FullName = "System.Exception" then
                        Some (Global [ "Error" ])
                    else
                        let bCls =
                            match refMeta.Classes.TryFind b with
                            | Some _ as res -> res
                            | _ -> current.Classes.TryFind b
                        match bCls |> Option.bind (fun bc -> bc.Address) with
                        | Some ba -> Some (GlobalAccess ba)
                        | _ -> None

            if c.HasWSPrototype then
                let indexedCtors = Dictionary()
                for info, _, body in c.Constructors.Values do
                    match withoutMacros info with
                    | M.New ->
                        if body <> Undefined then
                            match body with
                            | Function ([], I.Empty) 
                            | Function ([], I.ExprStatement(I.Application(I.Base, [], _, _))) -> 
                                ()
                            | Function (args, b) ->                  
                                members.Add (ClassConstructor (args, Some b))
                            | _ ->
                                failwithf "Invalid form for translated constructor"
                    | M.NewIndexed i ->
                        if body <> Undefined then
                            match body with
                            | Function (args, b) ->  
                                let index = Id.New("i: " + string i, str = true)
                                members.Add (ClassConstructor (index :: args, None))
                                indexedCtors.Add (i, (args, b))
                            | _ ->
                                failwithf "Invalid form for translated constructor"
                    | _ -> ()

                if indexedCtors.Count > 0 then
                    let index = Id.New("i", mut = false)
                    let maxArgs = indexedCtors.Values |> Seq.map (fst >> List.length) |> Seq.max
                    let cArgs = List.init maxArgs (fun _ -> Id.New(mut = false, opt = true))
                    let cBody =
                        Switch(Var index, 
                            indexedCtors |> Seq.map (fun (KeyValue(i, (args, b))) ->
                                Some (Value (Int i)), 
                                CombineStatements [
                                    ReplaceIds(Seq.zip args cArgs |> dict).TransformStatement(b)
                                    Break None
                                ]
                            ) |> List.ofSeq
                        )
                    members.Add (ClassConstructor (index :: cArgs, Some cBody))   

                packageByName addr <| fun n -> Class(n, baseType, [], List.ofSeq members)
            
            elif c.IsStub then
                // import addresses for stub classes
                c.Address |> Option.iter (fun a -> getAddress { a with Module = JavaScriptFile "" } |> ignore)
=======
                packageClass b a ct bc
            | _ -> ()
        | _ -> ()

        let members = ResizeArray<Statement>()
        
        let smem (a: Address) inClass inNamespace =
            match classAddress.Address.Value, a.Address.Value with
            | _::catl, ahd::atl when catl = atl ->
                members.Add (inClass ahd)
            | _ -> addStatic a (inNamespace())

        let gsArr = Array.ofList c.Generics

        for f, _, t in c.Fields.Values do
            let typ = tsTypeOf gsArr t
            match f with
            | M.InstanceField n ->
                members.Add (ClassProperty (false, n, typ, false))
            | M.OptionalField n ->
                members.Add (ClassProperty (false, n, typ, true))
            | M.StaticField a ->
                smem a (fun n -> ClassProperty (true, n, typ, false)) (fun () -> Undefined, typ)
            | _ -> ()

        match c.StaticConstructor with
        | Some(_, GlobalAccess { Module = JavaScriptFile "Runtime"; Address = a }) when a.Value = [ "ignore" ] -> ()
        | Some(ccaddr, body) ->
            let body = BodyTransformer(tsTypeOf gsArr, getAddress).TransformExpression(JSRuntime.Cctor(body))
            addStatic ccaddr (body, TSType.Any)
        | _ -> ()

        let typeOfParams (opts: M.Optimizations) gsArr (ps: list<Type>) =
            match opts.FuncArgs with
            | None -> ps |> List.map (tsTypeOf gsArr)
            | Some fa -> 
                (ps, fa) ||> List.map2 (fun p o ->
                    match o with
                    | NotOptimizedFuncArg -> tsTypeOf gsArr p
                    | CurriedFuncArg i ->
                        let rec decurry i acc t =
                            if i = 0 then
                                TSType.Lambda(List.rev acc, tsTypeOf gsArr t)
                            else
                                match t with
                                | FSharpFuncType (a, r) ->
                                    decurry (i - 1) (tsTypeOf gsArr a :: acc) r
                                | _ -> failwith "Error decurrying function parameter type"
                        decurry i [] p
                    | TupledFuncArg i -> 
                        match p with
                        | FSharpFuncType (TupleType (ts, _), r) ->
                            TSType.Lambda(ts |> List.map (tsTypeOf gsArr), tsTypeOf gsArr r)
                        | _ ->  failwith "Error detupling function parameter type"
                )

        let cgenl = List.length c.Generics
        let thisTSTypeDef = lazy tsTypeOf gsArr (NonGenericType t)
        let cgen = getGenerics 0 c.Generics
        let thisTSType = lazy (thisTSTypeDef.Value |> addGenerics cgen) 

        let mem (m: Method) info gc opts intfGen body =
            let gsArr = Array.append gsArr (Array.ofList gc)
            let getSignature isInstToStatic =         
                match IgnoreExprSourcePos body with
                | Function _ ->
                    let p, r = 
                        match intfGen with 
                        | None -> m.Value.Parameters, m.Value.ReturnType
                        | Some ig -> 
                            try
                                m.Value.Parameters |> List.map (fun p -> p.SubstituteGenerics ig) 
                                , m.Value.ReturnType.SubstituteGenerics ig 
                            with _ ->
                                failwithf "failed to substitute interface generics: %A to %A" ig m
                    let pts =
                        if isInstToStatic then
                            tsTypeOf gsArr (NonGenericType t) :: (typeOfParams opts gsArr p)
                        else typeOfParams opts gsArr p
                    TSType.Lambda(pts, tsTypeOf gsArr r)
                | _ ->
                    tsTypeOf gsArr m.Value.ReturnType

            let body = BodyTransformer(tsTypeOf gsArr, getAddress).TransformExpression(body)
            let mgen = getGenerics cgenl gc
            let getMember isStatic n =
                match IgnoreExprSourcePos body with
                | Function (args, _, b) ->
                    ClassMethod(isStatic, n, args, Some b, getSignature false |> addGenerics mgen)
                | Undefined ->
                    let args = m.Value.Parameters |> List.map (fun _ -> Id.New(mut = false))
                    ClassMethod(isStatic, n, args, None, TSType.Any |> addGenerics mgen)
                | _ ->
                    ClassMethod(isStatic, n, [], Some (Return errorPlaceholder), TSType.Any)
            match withoutMacros info with
            | M.Instance mname ->
                members.Add (getMember false mname)
            | M.Static maddr ->
                smem maddr (getMember true) (fun () -> body, getSignature false |> addGenerics (cgen @ mgen))
            | M.AsStatic maddr ->
                smem maddr (getMember true) (fun () -> body, getSignature true |> addGenerics (cgen @ mgen))
            | _ -> ()
                    
        for KeyValue(m, (info, opts, gc, body)) in c.Methods do
            mem m info gc opts None body 
        let interfaceInfos =
            lazy
            c.Implements |> Seq.map (fun i ->
                i.Entity, (allInterfaces.[i.Entity], Array.ofList i.Generics)
            ) |> dict
        let baseClassInfos =
            lazy
            let rec getBaseClassInfo (c: Concrete<TypeDefinition> option, gen: Type[]) =
                match c with
                | Some bc ->
                    match allClasses.[bc.Entity] with
                    | _, _, Some cls ->
                        let gen = bc.Generics |> List.map (fun t -> t.SubstituteGenerics gen) |> Array.ofList
                        Some ((bc.Entity, (cls, gen)), (cls.BaseClass, gen))
                    | _ -> None
                | _ -> None
            (c.BaseClass, Array.init c.Generics.Length TypeParameter) |> List.unfold getBaseClassInfo |> dict
        for KeyValue((i, m), (info, body)) in c.Implementations do
            let intfGen, mParam = 
                match interfaceInfos.Value.TryGetValue i with
                | true, (intf, intfGen) ->
                    match m.Value.Generics with
                    | 0 -> intfGen
                    | mgen -> Array.append intfGen (Array.init mgen (fun i -> TypeParameter (cgenl + i)))
                    , snd intf.Methods.[m]
                | _ ->
                    match baseClassInfos.Value.TryGetValue i with
                    | true, (cls, clsGen) ->
                        match m.Value.Generics with
                        | 0 -> clsGen
                        | mgen -> Array.append clsGen (Array.init mgen (fun i -> TypeParameter (cgenl + i)))
                        , 
                        let _, _, mg, _ = cls.Methods.[m]
                        mg
                    | _ ->
                        if i = t then
                            Array.init (cgenl + m.Value.Generics) (fun i -> TypeParameter i), []
                        else
                            [||], [] // TODO: should this be an error? I don't think it should ever happen
            mem m info mParam M.Optimizations.None (Some intfGen) body

        let indexedCtors = Dictionary()
        
        for KeyValue(ctor, (info, opts, body)) in c.Constructors do
            let body = BodyTransformer(tsTypeOf gsArr, getAddress).TransformExpression(body)
            match withoutMacros info with
            | M.New ->
                if body <> Undefined then
                    match body with
                    | Function ([], _, I.Empty) 
                    | Function ([], _, I.ExprStatement(I.Application(I.Base, [], _))) -> 
                        ()
                    | Function (args, _, b) ->                  
                        let args = List.map (fun x -> x, Modifiers.None) args
                        let signature =
                            TSType.New(typeOfParams opts gsArr ctor.Value.CtorParameters, thisTSType.Value)
                        members.Add (ClassConstructor (args, Some b, signature))
                    | _ ->
                        failwithf "Invalid form for translated constructor"
            | M.NewIndexed i ->
                if body <> Undefined then
                    match body with
                    | Function (args, _, b) ->  
                        let index = Id.New("i: " + string i, str = true)
                        let allArgs = List.map (fun x -> x, Modifiers.None) (index :: args)
                        let signature =
                            TSType.New(TSType.Any :: (typeOfParams opts gsArr ctor.Value.CtorParameters), thisTSType.Value)
                        members.Add (ClassConstructor (allArgs, None, signature))
                        indexedCtors.Add (i, (args, b))
                    | _ ->
                        failwithf "Invalid form for translated constructor"
            | M.Static maddr ->
                let signature =
                    TSType.Lambda(typeOfParams opts gsArr ctor.Value.CtorParameters, thisTSType.Value)
                
                smem maddr 
                    (fun n ->
                        match IgnoreExprSourcePos body with
                        | Function (args, _, b) ->
                            ClassMethod(true, n, args, Some b, signature)
                        | _ -> failwith "unexpected form for class constructor"
                    ) 
                    (fun () -> body, signature |> addGenerics cgen)
            | _ -> ()

        let baseType = 
            match c.BaseClass with
            | Some b when b.Entity.Value.FullName = "System.Object" -> Some (TSType.Named [ "WebSharper"; "Obj" ]) 
            | Some b -> Some (tsTypeOfConcrete gsArr b)
            | None -> None
        if indexedCtors.Count > 0 then
            let index = Id.New("i", mut = false)
            let maxArgs = indexedCtors.Values |> Seq.map (fst >> List.length) |> Seq.max
            let cArgs = List.init maxArgs (fun _ -> Id.New(mut = false, opt = true))
            let cBody =
                Switch(Var index, 
                    indexedCtors |> Seq.map (fun (KeyValue(i, (args, b))) ->
                        Some (Value (Int i)), 
                        CombineStatements [
                            ReplaceIds(Seq.zip args cArgs |> dict).TransformStatement(b)
                            Break None
                        ]
                    ) |> List.ofSeq
                )
            let allArgs = List.map (fun x -> x, Modifiers.None) (index :: cArgs)
            members.Add (ClassConstructor (allArgs, Some cBody, TSType.Any))   

        let impls = c.Implements |> List.map (tsTypeOfConcrete gsArr)
        let gen = getGenerics 0 c.Generics

        match ct with
        | M.FSharpRecordInfo r when not c.HasWSPrototype && Option.isNone c.Type ->
            packageRecord r classAddress t gsArr
        | M.FSharpUnionInfo u when Option.isNone c.Type ->
            packageUnion u classAddress (Some (baseType, impls, List.ofSeq members, gen)) gsArr
        | _ ->
            if c.HasWSPrototype then
                packageByName classAddress <| fun n -> Class(n, baseType, impls, List.ofSeq members, gen)
>>>>>>> 65d78ecc
            
        if c.IsStub then
            // import addresses for stub classes
            getAddress { classAddress with Module = JavaScriptFile "" } |> ignore

    let packageUnannotatedCustomType (t: TypeDefinition) (addr: Address) (c: CustomTypeInfo) =
        let numGenerics =
            try
                t.Value.FullName.Split('.', '+') |> Array.sumBy (fun n ->
                    match n.IndexOf '`' with
                    | -1 -> 0
                    | i -> int (n.Substring(i + 1))
                )
            with _ ->
                failwithf "failed to get generics count of %s" t.Value.FullName
        let gsArr = Array.init numGenerics (fun _ -> GenericParam.None)
        match c with
        | CustomTypeInfo.FSharpRecordInfo r -> packageRecord r addr t gsArr
        | CustomTypeInfo.FSharpUnionInfo u -> packageUnion u addr None gsArr
        | CustomTypeInfo.FSharpUnionCaseInfo _
        | CustomTypeInfo.DelegateInfo _
        | CustomTypeInfo.EnumInfo _
        | CustomTypeInfo.StructInfo
        | CustomTypeInfo.NotCustomType -> ()
    
    while classes.Count > 0 do
        let (KeyValue(t, (a, ct, c))) = Seq.head classes
        classes.Remove t |> ignore
<<<<<<< HEAD
        packageClassInstances c t.Value.FullName

    let rec packageClassStatics (c: M.ClassInfo) name =
        for f, _, _ in c.Fields.Values do
            match f with
            | M.StaticField a ->
                package a Undefined 
            | _ -> ()

        match c.StaticConstructor with
        | Some(_, GlobalAccess { Module = JavaScriptFile "Runtime"; Address = a }) when a.Value = [ "ignore" ] -> ()
        | Some(ccaddr, body) ->
            packageCctor ccaddr body
        | _ -> ()

        let smem info body = 
            match withoutMacros info with
            | M.Static maddr ->
                package maddr body
            | _ -> ()
        
        for info, _, body in c.Constructors.Values do
            smem info body
        for info, _, body in c.Methods.Values do
            smem info body

    for (KeyValue(t, c)) in current.Classes do
        packageClassStatics c t.Value.FullName
=======
        match c with
        | Some c -> packageClass t a ct c
        | None -> packageUnannotatedCustomType t a ct
    
    let rec packageStatics (s: StaticMembers) =
        for a, e, t in s.Members do 
            package a e t
        
        for n in s.Namespaces.Values do
            packageStatics n

    packageStatics statics

    for KeyValue(td, i) in current.Interfaces do       
        let igen = List.length i.Generics

        let gsArr = Array.ofList i.Generics

        let mem =
            i.Methods |> Seq.map (fun (KeyValue (m, (n, gc))) ->
                let gsArr = Array.append gsArr (Array.ofList gc)
                let args, argTypes =
                    m.Value.Parameters |> List.mapi (fun i p ->
                        strId (string ('a' + char i)), tsTypeOf gsArr p
                    ) |> List.unzip
                let signature = TSType.Lambda(argTypes, tsTypeOf gsArr m.Value.ReturnType)

                ClassMethod(false, n, args, None, signature |> addGenerics (getGenerics igen gc))    
            ) |> List.ofSeq

        let gen = getGenerics 0 i.Generics

        packageByName i.Address <| fun n ->
            Interface(n, i.Extends |> List.map (tsTypeOfConcrete gsArr), mem, gen)

        let rec methodNames (i:InterfaceInfo) =
            Seq.append (i.Methods.Values |> Seq.map fst) (i.Extends |> Seq.collect (fun ie -> 
                match allInterfaces.TryFind ie.Entity with
                | Some i -> methodNames i
                | _ -> Seq.empty
            ))

        packageByName i.Address <| fun n ->
            let x = Id.New "x"
            let shortestName = methodNames i |> Seq.minBy String.length
            let check = Binary(Value (String shortestName), BinaryOperator.``in``, Var x)
            let returnType = TSType.TypeGuard(x, tsTypeOfDef td |> addGenerics gen)
            let id = Id.New("is" + n, mut = false, str = true, typ = TSType returnType)
            FuncDeclaration(id, [x], Return check, gen)
>>>>>>> 65d78ecc

    toNamespace []

    if isBundle then
        match current.EntryPoint with
<<<<<<< HEAD
        | Some ep -> addStatement <| ExprStatement (JSRuntime.OnLoad (Function([], ep)))
        | _ -> failwith "Missing entry point. Add an SPAEntryPoint attribute to a static method without arguments."
    
    let trStatements = statements |> Seq.map globalAccessTransformer.TransformStatement |> List.ofSeq

    if List.isEmpty trStatements then 
        [] 
    else
        List.ofSeq directives @ List.ofSeq declarations @ trStatements 
=======
        | Some ep -> addStatement <| ExprStatement (JSRuntime.OnLoad (Function([], None, ep)))
        | _ -> failwith "Missing entry point. Add an SPAEntryPoint attribute to a static method without arguments."
    
    if statements.Count = 0 then 
        [] 
    else
        List.ofSeq (Seq.concat [ directives; declarations; statements ])
>>>>>>> 65d78ecc

let readMapFileSources mapFile =
    match Json.Parse mapFile with
    | Json.Object fields ->
        let getString j = match j with Json.String s -> s | _ -> failwith "string expected in map file"
        let sources = fields |> List.pick (function "sources", Json.Array s -> Some (s |> List.map getString) | _ -> None)  
        let sourcesContent = fields |> List.pick (function "sourcesContent", Json.Array s -> Some (s |> List.map getString) | _ -> None)  
        List.zip sources sourcesContent
    | _ -> failwith "map file JSON should be an object"

let programToString pref (getWriter: unit -> WebSharper.Core.JavaScript.Writer.CodeWriter) statements =
    let program = statements |> JavaScriptWriter.transformProgram pref
    let writer = getWriter()
    WebSharper.Core.JavaScript.Writer.WriteProgram pref writer program
    writer.GetCodeFile(), writer.GetMapFile()<|MERGE_RESOLUTION|>--- conflicted
+++ resolved
@@ -27,17 +27,11 @@
 open WebSharper.Core
 open WebSharper.Core.DependencyGraph
 open WebSharper.Core.AST
-<<<<<<< HEAD
-=======
-open WebSharper.Core.Metadata
->>>>>>> 65d78ecc
+open WebSharper.Core.Metadata
 
 module M = WebSharper.Core.Metadata
 module R = WebSharper.Core.Resources
 module I = IgnoreSourcePos
-<<<<<<< HEAD
-
-=======
 
 type StaticMembers =
     {
@@ -59,24 +53,24 @@
             getAddress { Module = WebSharperModule m; Address = Hashed [] } |> fst 
         )
 
-    override this.TransformId(a) =
-        a.ToTSType(toTSType)
-
-    override this.TransformNew(c, ts, args) =
-        Expression.New(
-            this.TransformExpression c,
-            List.map resWSModule ts,
-            List.map this.TransformExpression args
-        )
-
-    override this.TransformApplication(f, args, i) =
-        Application(
-            this.TransformExpression f,
-            List.map this.TransformExpression args,
-            { i with
-                Params = List.map resWSModule i.Params
-            }
-        )
+    override this.TransformId(a) =
+        a.ToTSType(toTSType)
+
+    override this.TransformNew(c, ts, args) =
+        Expression.New(
+            this.TransformExpression c,
+            List.map resWSModule ts,
+            List.map this.TransformExpression args
+        )
+
+    override this.TransformApplication(f, args, i) =
+        Application(
+            this.TransformExpression f,
+            List.map this.TransformExpression args,
+            { i with
+                Params = List.map resWSModule i.Params
+            }
+        )
 
     override this.TransformNewTuple(a, t) =
         let res = NewTuple(List.map this.TransformExpression a, [])
@@ -92,7 +86,6 @@
         | Some v, acc -> GlobalAccess { Module = ImportedModule v; Address = Hashed acc } 
         | None, acc -> GlobalAccess { Module = CurrentModule; Address = Hashed acc }
 
->>>>>>> 65d78ecc
 let packageAssembly (refMeta: M.Info) (current: M.Info) (resources: seq<R.IResource>) moduleName isBundle =
     let addresses = Dictionary()
     let directives = ResizeArray()
@@ -100,29 +93,11 @@
     let statements = ResizeArray()
 
     let glob = Var (Id.Global())
-<<<<<<< HEAD
-    addresses.Add(Address.Global(), glob)
-    addresses.Add(Address.Lib "window", glob)
-=======
->>>>>>> 65d78ecc
                                                             
     let strId name = Id.New(name, mut = false, str = true)
 
     let isModule = Option.isSome moduleName
 
-<<<<<<< HEAD
-    // TODO: only add what is necessary
-    let libExtensions =
-        [ 
-            Interface ("Error", [], [ ClassProperty (false, "inner")]) 
-            Interface ("Object", [], [ ClassProperty (false, "setPrototypeOf")]) 
-            Interface ("Math", [], [ ClassProperty (false, "trunc")]) 
-        ]
-    if isModule then
-        declarations.Add <| Declare (Namespace ("global", libExtensions))
-    else
-        libExtensions |> List.iter declarations.Add 
-=======
     // TODO: only add what is necessary for bundles
     if isBundle || current.Classes.ContainsKey Definitions.Obj then
 
@@ -162,33 +137,20 @@
         expandBuiltinType "String" "GetEnumerator" (Lambda([], None, AST.New(local [ "ItemEnumerator"; "WebSharper" ], [], [ This ])))
         let x = Id.New("x", mut = false, typ = TSType (TSType.Number))
         expandBuiltinType "Number" "CompareTo" (Lambda([x], None, This ^- Var x))
->>>>>>> 65d78ecc
 
     let importJS js =
         if isModule then
             declarations.Add <| ImportAll (None, js)
-<<<<<<< HEAD
-        glob
-=======
         None
->>>>>>> 65d78ecc
 
     let importTS ts =
         if isModule then
             let var = Id.New (ts |> String.filter System.Char.IsUpper)
             declarations.Add <| ImportAll (Some var, "./" + ts)
-<<<<<<< HEAD
-            Var var
-        else
-            directives.Add <| XmlComment  (sprintf "<reference path=\"%s.ts\" />" ts)
-            Undefined
-
-=======
             Some var
         else
             directives.Add <| XmlComment  (sprintf "<reference path=\"%s.ts\" />" ts)
             None
->>>>>>> 65d78ecc
     match moduleName with
     | Some n ->
         directives.Add <| XmlComment (sprintf "<amd-module name=\"%s\"/>" n)
@@ -202,32 +164,14 @@
                 match address.Address.Value with
                 | [] ->
                     match address.Module with
-<<<<<<< HEAD
-                    | StandardLibrary -> failwith "impossible, already handled"
-                    | JavaScriptFile "" ->
-                        glob
-=======
                     | StandardLibrary -> None
                     | JavaScriptFile "" ->
                         None
->>>>>>> 65d78ecc
                     | JavaScriptFile "Runtime" ->
                         importJS "./WebSharper.Core.JavaScript/Runtime.js"
                     | JavaScriptFile js ->
                         importJS (js + ".js")
                     | WebSharperModule ts ->
-<<<<<<< HEAD
-                        importTS ts
-                    | CurrentModule -> failwith "empty local address"
-                | [ name ] ->
-                    match address.Module with
-                    | CurrentModule ->
-                        Var (strId name)
-                    | StandardLibrary ->
-                        let var = Id.New name
-                        declarations.Add <| VarDeclaration(var, Var (strId name)) 
-                        Var var
-=======
                         if isBundle then None else importTS ts
                     | CurrentModule -> failwith "empty local address"
                     | ImportedModule v -> Some v
@@ -240,7 +184,6 @@
                         let var = Id.New name
                         declarations.Add <| VarDeclaration(var, Var (strId name)) 
                         Some var, []
->>>>>>> 65d78ecc
                     | JavaScriptFile _ ->
                         match addresses.TryGetValue { address with Module = CurrentModule } with
                         | true, v -> v
@@ -249,61 +192,6 @@
                             let var = strId name
                             if not <| StandardLibNames.Set.Contains name then
                                 declarations.Add <| Declare (VarDeclaration(var, Undefined)) 
-<<<<<<< HEAD
-                            Var var
-                    | WebSharperModule _ ->
-                        let parent = getAddress { address with Address = Hashed [] }
-                        if isModule then
-                            ItemGet(parent, Value (String name), Pure)
-                        else
-                            getAddress { address with Module = CurrentModule }
-                | name :: r ->
-                    let parent = getAddress { address with Address = Hashed r }
-                    ItemGet(parent, Value (String name), Pure)
-            addresses.Add(address, res)
-            res
-
-    for r in resources do
-        match r with
-        | :? R.IDownloadableResource as d ->
-            for m in d.GetImports() do
-                if m.EndsWith ".js" then
-                    getAddress { 
-                        Module = JavaScriptFile (m.Substring(0, m.Length - 3))
-                        Address = Hashed [] 
-                    } |> ignore
-        | _ -> ()
-
-    let mutable currentNamespace = ResizeArray() 
-    let mutable currentNamespaceContents = [ statements ]
-
-    let commonLength s1 s2 =
-        Seq.zip s1 s2 |> Seq.takeWhile (fun (a, b) -> a = b) |> Seq.length
-
-    let export x =
-        if isModule || currentNamespace.Count > 0 then Export x else x
-
-    let closeNamespace() =
-        match currentNamespaceContents with
-        | contents :: (parentContents :: _ as pc) ->
-            let l = currentNamespace.Count - 1
-            let name = currentNamespace.[l]
-            currentNamespace.RemoveAt(l)
-            currentNamespaceContents <- pc
-            parentContents.Add(export (Namespace (name, List.ofSeq contents)))
-        | _  -> ()
-
-    let toNamespace a =
-        let r = List.rev a 
-        let common = commonLength currentNamespace r
-        let close = currentNamespace.Count - common
-        for i = 1 to close do
-            closeNamespace()
-        for name in r |> List.skip common do
-            currentNamespace.Add(name)
-            currentNamespaceContents <- ResizeArray() :: currentNamespaceContents
-    
-=======
                             Some var, []
                     | WebSharperModule _ ->
                         let m, a = getAddress { address with Address = Hashed [] }
@@ -359,7 +247,6 @@
             currentNamespace.Add(name)
             currentNamespaceContents <- ResizeArray() :: currentNamespaceContents
     
->>>>>>> 65d78ecc
     let toNamespaceWithName (a: Address) =
         match a.Address.Value with
         | n :: ns ->
@@ -372,37 +259,6 @@
         | contents :: _ -> contents.Add(s)
         | _ -> failwith "impossible"
 
-<<<<<<< HEAD
-    let globalAccessTransformer =
-        { new Transformer() with
-            override this.TransformGlobalAccess a = getAddress a
-        }
-
-    let package (a: Address) expr =
-        let n = toNamespaceWithName a
-        let i = Id.New (n, str = true)
-        let exp =
-            match expr with
-            | Function(args, body) -> FuncDeclaration(i, args, body)
-            | _ -> VarDeclaration (i, expr)
-        addStatement <| export exp
-
-    let packageByName (a: Address) f =
-        let n = toNamespaceWithName a
-        addStatement <| export (f n)
-
-    let packageCctor a expr =
-        let n = toNamespaceWithName a
-        match expr with
-        | Function ([], body) ->
-            let c = Id.New(n, str = true)
-            let removeSelf = ExprStatement (VarSet (c, ItemGet(glob, Value (String "ignore"), Pure)))    
-            let expr = Function([], Block [removeSelf; body])
-            addStatement <| export (VarDeclaration(c, expr))   
-        | _ ->
-            failwithf "Static constructor must be a function"
-            
-=======
     let addExport s =
         addStatement (export s) 
 
@@ -430,7 +286,6 @@
         let n = toNamespaceWithName a
         addExport <| f n
 
->>>>>>> 65d78ecc
     let classes = Dictionary(current.Classes)
 
     let allClasses = MergedDictionary(refMeta.Classes, current.Classes)
@@ -441,9 +296,6 @@
         | M.Macro (_, _, Some fb) -> withoutMacros fb
         | _ -> info 
 
-<<<<<<< HEAD
-    let rec packageClassInstances (c: M.ClassInfo) name =
-=======
     let tsTypeOfAddress (a: Address) =
         let t = a.Address.Value |> List.rev
         match a.Module with
@@ -598,109 +450,12 @@
         packageByName addr <| fun n -> Interface(n, [], fields, getGenerics 0 (List.ofArray gsArr))
 
     let rec packageClass (t: TypeDefinition) (classAddress: Address) (ct: CustomTypeInfo) (c: M.ClassInfo) =
->>>>>>> 65d78ecc
 
         match c.BaseClass with
         | Some { Entity = b } ->
             match classes.TryFind b with
             | Some (a, ct, Some bc) ->
                 classes.Remove b |> ignore
-<<<<<<< HEAD
-                packageClassInstances bc b.Value.FullName
-            | _ -> ()
-        | _ -> ()
-
-        let members = ResizeArray()
-        
-        for f, _, _ in c.Fields.Values do
-            match f with
-            | M.InstanceField n
-            | M.OptionalField n ->
-                members.Add (ClassProperty (false, n)) 
-            | _ -> ()
-
-        match c.Address with 
-        | None -> ()
-        | Some addr ->
-            let mem (m: Method) info body =
-                match withoutMacros info with
-                | M.Instance mname ->
-                    match IgnoreExprSourcePos body with
-                    | Function (args, b) ->
-                        members.Add (ClassMethod(false, mname, args, Some b))
-                    | Undefined ->
-                        let args = m.Value.Parameters |> List.map (fun _ -> Id.New(mut = false))
-                        members.Add (ClassMethod(false, mname, args, None))
-                    | _ -> failwith "unexpected form for class member"
-                | _ -> ()
-                    
-            for KeyValue(m, (info, _, body)) in c.Methods do
-                mem m info body 
-            for KeyValue((_, m), (info, body)) in c.Implementations do
-                mem m info body
-                            
-            let baseType =
-                match c.BaseClass with
-                | None -> None
-                | Some b ->
-                    if b.Value.FullName = "System.Exception" then
-                        Some (Global [ "Error" ])
-                    else
-                        let bCls =
-                            match refMeta.Classes.TryFind b with
-                            | Some _ as res -> res
-                            | _ -> current.Classes.TryFind b
-                        match bCls |> Option.bind (fun bc -> bc.Address) with
-                        | Some ba -> Some (GlobalAccess ba)
-                        | _ -> None
-
-            if c.HasWSPrototype then
-                let indexedCtors = Dictionary()
-                for info, _, body in c.Constructors.Values do
-                    match withoutMacros info with
-                    | M.New ->
-                        if body <> Undefined then
-                            match body with
-                            | Function ([], I.Empty) 
-                            | Function ([], I.ExprStatement(I.Application(I.Base, [], _, _))) -> 
-                                ()
-                            | Function (args, b) ->                  
-                                members.Add (ClassConstructor (args, Some b))
-                            | _ ->
-                                failwithf "Invalid form for translated constructor"
-                    | M.NewIndexed i ->
-                        if body <> Undefined then
-                            match body with
-                            | Function (args, b) ->  
-                                let index = Id.New("i: " + string i, str = true)
-                                members.Add (ClassConstructor (index :: args, None))
-                                indexedCtors.Add (i, (args, b))
-                            | _ ->
-                                failwithf "Invalid form for translated constructor"
-                    | _ -> ()
-
-                if indexedCtors.Count > 0 then
-                    let index = Id.New("i", mut = false)
-                    let maxArgs = indexedCtors.Values |> Seq.map (fst >> List.length) |> Seq.max
-                    let cArgs = List.init maxArgs (fun _ -> Id.New(mut = false, opt = true))
-                    let cBody =
-                        Switch(Var index, 
-                            indexedCtors |> Seq.map (fun (KeyValue(i, (args, b))) ->
-                                Some (Value (Int i)), 
-                                CombineStatements [
-                                    ReplaceIds(Seq.zip args cArgs |> dict).TransformStatement(b)
-                                    Break None
-                                ]
-                            ) |> List.ofSeq
-                        )
-                    members.Add (ClassConstructor (index :: cArgs, Some cBody))   
-
-                packageByName addr <| fun n -> Class(n, baseType, [], List.ofSeq members)
-            
-            elif c.IsStub then
-                // import addresses for stub classes
-                c.Address |> Option.iter (fun a -> getAddress { a with Module = JavaScriptFile "" } |> ignore)
-=======
                 packageClass b a ct bc
             | _ -> ()
         | _ -> ()
@@ -924,7 +679,6 @@
         | _ ->
             if c.HasWSPrototype then
                 packageByName classAddress <| fun n -> Class(n, baseType, impls, List.ofSeq members, gen)
->>>>>>> 65d78ecc
             
         if c.IsStub then
             // import addresses for stub classes
@@ -953,36 +707,6 @@
     while classes.Count > 0 do
         let (KeyValue(t, (a, ct, c))) = Seq.head classes
         classes.Remove t |> ignore
-<<<<<<< HEAD
-        packageClassInstances c t.Value.FullName
-
-    let rec packageClassStatics (c: M.ClassInfo) name =
-        for f, _, _ in c.Fields.Values do
-            match f with
-            | M.StaticField a ->
-                package a Undefined 
-            | _ -> ()
-
-        match c.StaticConstructor with
-        | Some(_, GlobalAccess { Module = JavaScriptFile "Runtime"; Address = a }) when a.Value = [ "ignore" ] -> ()
-        | Some(ccaddr, body) ->
-            packageCctor ccaddr body
-        | _ -> ()
-
-        let smem info body = 
-            match withoutMacros info with
-            | M.Static maddr ->
-                package maddr body
-            | _ -> ()
-        
-        for info, _, body in c.Constructors.Values do
-            smem info body
-        for info, _, body in c.Methods.Values do
-            smem info body
-
-    for (KeyValue(t, c)) in current.Classes do
-        packageClassStatics c t.Value.FullName
-=======
         match c with
         | Some c -> packageClass t a ct c
         | None -> packageUnannotatedCustomType t a ct
@@ -1027,28 +751,16 @@
 
         packageByName i.Address <| fun n ->
             let x = Id.New "x"
-            let shortestName = methodNames i |> Seq.minBy String.length
-            let check = Binary(Value (String shortestName), BinaryOperator.``in``, Var x)
-            let returnType = TSType.TypeGuard(x, tsTypeOfDef td |> addGenerics gen)
-            let id = Id.New("is" + n, mut = false, str = true, typ = TSType returnType)
+            let shortestName = methodNames i |> Seq.minBy String.length
+            let check = Binary(Value (String shortestName), BinaryOperator.``in``, Var x)
+            let returnType = TSType.TypeGuard(x, tsTypeOfDef td |> addGenerics gen)
+            let id = Id.New("is" + n, mut = false, str = true, typ = TSType returnType)
             FuncDeclaration(id, [x], Return check, gen)
->>>>>>> 65d78ecc
 
     toNamespace []
 
     if isBundle then
         match current.EntryPoint with
-<<<<<<< HEAD
-        | Some ep -> addStatement <| ExprStatement (JSRuntime.OnLoad (Function([], ep)))
-        | _ -> failwith "Missing entry point. Add an SPAEntryPoint attribute to a static method without arguments."
-    
-    let trStatements = statements |> Seq.map globalAccessTransformer.TransformStatement |> List.ofSeq
-
-    if List.isEmpty trStatements then 
-        [] 
-    else
-        List.ofSeq directives @ List.ofSeq declarations @ trStatements 
-=======
         | Some ep -> addStatement <| ExprStatement (JSRuntime.OnLoad (Function([], None, ep)))
         | _ -> failwith "Missing entry point. Add an SPAEntryPoint attribute to a static method without arguments."
     
@@ -1056,7 +768,6 @@
         [] 
     else
         List.ofSeq (Seq.concat [ directives; declarations; statements ])
->>>>>>> 65d78ecc
 
 let readMapFileSources mapFile =
     match Json.Parse mapFile with
