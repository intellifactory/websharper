--- conflicted
+++ resolved
@@ -37,25 +37,25 @@
 
     let seq0Ty =
         TypeDefinition {
-            Assembly = "mscorlib"
+            Assembly = "netstandard"
             FullName = "System.Collections.IEnumerable"
         } 
 
     let seqTy =
         TypeDefinition {
-            Assembly = "mscorlib"
+            Assembly = "netstandard"
             FullName = "System.Collections.Generic.IEnumerable`1"
         } 
 
     let enum0Ty =
         TypeDefinition {
-            Assembly = "mscorlib"
+            Assembly = "netstandard"
             FullName = "System.Collections.IEnumerator"
         } 
 
     let enumTy =
         TypeDefinition {
-            Assembly = "mscorlib"
+            Assembly = "netstandard"
             FullName = "System.Collections.Generic.IEnumerator`1"
         }
 
@@ -1378,70 +1378,6 @@
 
         // Add graph edges for GetEnumerator and Object methods redirection
         if hasGraph && this.AssemblyName = "WebSharper.Main" then
-<<<<<<< HEAD
-=======
-            let wsEnumeratorModule =
-                TypeDefinition {
-                    Assembly = "WebSharper.Main"
-                    FullName = "WebSharper.Enumerator"
-                } 
-
-            let seq0Ty =
-                TypeDefinition {
-                    Assembly = "netstandard"
-                    FullName = "System.Collections.IEnumerable"
-                } 
-
-            let seqTy =
-                TypeDefinition {
-                    Assembly = "netstandard"
-                    FullName = "System.Collections.Generic.IEnumerable`1"
-                } 
-
-            let enum0Ty =
-                TypeDefinition {
-                    Assembly = "netstandard"
-                    FullName = "System.Collections.IEnumerator"
-                } 
-
-            let enumTy =
-                TypeDefinition {
-                    Assembly = "netstandard"
-                    FullName = "System.Collections.Generic.IEnumerator`1"
-                }
-
-            let getEnumerator0 =
-                Method {
-                    MethodName = "GetEnumerator"
-                    Parameters = []
-                    ReturnType = ConcreteType (NonGeneric enum0Ty)
-                    Generics = 0
-                } 
-            
-            let wsGetEnumerator0 =
-                Method {
-                    MethodName = "Get0"
-                    Parameters = [ ConcreteType (NonGeneric seq0Ty) ]
-                    ReturnType = ConcreteType (NonGeneric enum0Ty)
-                    Generics = 0
-                } 
-    
-            let getEnumerator =
-                Method {
-                    MethodName = "GetEnumerator"
-                    Parameters = []
-                    ReturnType = ConcreteType (Generic enumTy [TypeParameter 0])
-                    Generics = 0
-                } 
-
-            let wsGetEnumerator =
-                Method {
-                    MethodName = "Get"
-                    Parameters = [ ConcreteType (Generic seqTy [TypeParameter 0]) ]
-                    ReturnType = ConcreteType (Generic enumTy [TypeParameter 0])
-                    Generics = 1
-                } 
->>>>>>> a9114881
             
             graph.AddEdge(AbstractMethodNode(seq0Ty, getEnumerator0), MethodNode(wsEnumeratorModule, wsGetEnumerator0))
             graph.AddEdge(AbstractMethodNode(seqTy, getEnumerator), MethodNode(wsEnumeratorModule, wsGetEnumerator))
