--- conflicted
+++ resolved
@@ -148,8 +148,6 @@
     let b = e.BaseType
     not (isNull b) && b.FullName = "WebSharper.Core.Resources/BaseResource"
 
-<<<<<<< HEAD
-=======
 let getConstraints (genParams: seq<Mono.Cecil.GenericParameter>) tgen =
     genParams |> Seq.map (fun p -> 
         {   
@@ -161,7 +159,6 @@
         }
     ) |> List.ofSeq
 
->>>>>>> 65d78ecc
 let trAsm (prototypes: IDictionary<string, string>) (assembly : Mono.Cecil.AssemblyDefinition) fromLibrary isTSasm =
     let rec withNested (tD: Mono.Cecil.TypeDefinition) =
         if tD.HasNestedTypes then
@@ -185,11 +182,7 @@
 
     let thisModule = 
         match fromLibrary with
-<<<<<<< HEAD
-        | Some js -> JavaScriptFile js
-=======
         | Some js -> js
->>>>>>> 65d78ecc
         | None -> StandardLibrary
 
     let transformClass intfAsClass (typ: Mono.Cecil.TypeDefinition) =
@@ -209,17 +202,7 @@
         let reqs = getRequires typ.CustomAttributes
         for req in reqs do
             graph.AddEdge(clsNodeIndex, ResourceNode req)
-<<<<<<< HEAD
-
-        // there are some non-standard definitions in WS.JavaScript (Cookies)
-        let fromLibrary = 
-            match fromLibrary with
-            | None when not (List.isEmpty reqs) -> Some ""
-            | _ -> fromLibrary
-
-=======
                 
->>>>>>> 65d78ecc
         let baseDef =
             let b = typ.BaseType
             if isNull b then None else
@@ -324,25 +307,6 @@
         
         let address =
              prototypes.TryFind(def.Value.FullName)
-<<<<<<< HEAD
-             |> Option.map (fun s -> 
-                 { Module = thisModule; Address = s.Split('.') |> List.ofArray |> List.rev |> Hashed }
-             )
-
-        classes.Add(def, 
-            {
-                Address = address
-                BaseClass = baseDef
-                Constructors = constructors
-                Fields = Map.empty 
-                StaticConstructor = None         
-                Methods = methods 
-                Implementations = Map.empty // TODO
-                HasWSPrototype = false // do not overwrite external prototype
-                IsStub = true
-                Macros = []
-            }
-=======
              |> Option.defaultValue def.Value.FullName
              |> fun s -> 
                  { Module = thisModule; Address = s.Split('.') |> List.ofArray |> List.rev |> Hashed }
@@ -366,7 +330,6 @@
                     Type = getTSType typ.CustomAttributes
                 }
             )
->>>>>>> 65d78ecc
         )
 
     let transformInterface (typ: Mono.Cecil.TypeDefinition) =
