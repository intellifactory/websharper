// $begin{copyright}
//
// This file is part of WebSharper
//
// Copyright (c) 2008-2016 IntelliFactory
//
// Licensed under the Apache License, Version 2.0 (the "License"); you
// may not use this file except in compliance with the License.  You may
// obtain a copy of the License at
//
//     http://www.apache.org/licenses/LICENSE-2.0
//
// Unless required by applicable law or agreed to in writing, software
// distributed under the License is distributed on an "AS IS" BASIS,
// WITHOUT WARRANTIES OR CONDITIONS OF ANY KIND, either express or
// implied.  See the License for the specific language governing
// permissions and limitations under the License.
//
// $end{copyright}

/// Compiles `Library` values to `Mono.Cecil` assemblies.
namespace WebSharper.InterfaceGenerator

open System
open System.Collections.Generic
open System.IO
open System.Reflection
open System.Text.RegularExpressions
open System.Xml
open System.Xml.Linq
open Mono.Cecil
open Mono.Cecil.Cil
open WebSharper.Core

module Code = WebSharper.InterfaceGenerator.CodeModel
module CT = WebSharper.Core.ContentTypes
module R = WebSharper.Core.Reflection
module Ty = WebSharper.InterfaceGenerator.Type

type T = Ty.Type
type Comments = Dictionary<MemberReference,string>
type Types = Dictionary<Ty.Id,TypeDefinition>
type GenericTypes = Dictionary<Ty.Id, int>

[<Sealed>]
type InlineGenerator() =

    static let validJsIdentRE =
        Regex("^[a-zA-Z_$][0-9a-zA-Z_$]*$")

    static let invalidCsIdentCharRE =
        Regex(@"[^\p{Ll}\p{Lu}\p{Lt}\p{Lo}\p{Nd}\p{Nl}\p{Mn}\p{Mc}\p{Cf}\p{Pc}\p{Lm}]")

    member g.GetMethodBaseInline(td: Code.TypeDeclaration, t: T, m: Code.MethodBase) =
        let withOutTransform retT mInl =
            match retT with  
            | Type.InteropType (_, tr) -> tr.Out mInl
            | _ -> mInl
        let t, interop =
            match t with
            | Type.NoInteropType t -> t, false
            | t -> t, true
        match m.Inline with
        | Some (Code.BasicInline inl) -> inl
        | Some (Code.TransformedInline createInline) ->
            match t with 
            | Type.FunctionType f ->
                let argMap = Dictionary()
                for i in 0 .. f.Parameters.Length - 1 do
                    let index = string ((if m.IsStatic then 0 else 1) + i)
                    let inl = "$" + index
                    let name, trInl =
                        match interop, f.Parameters.[i] with
                        | true, (n, Type.InteropType (_, tr)) -> n, tr.In inl
                        | _, (n, _) -> n, inl
                    argMap.Add(index, trInl)        
                    argMap.Add(name, trInl)        
                createInline (fun argName -> 
                    match argMap.TryGetValue argName with
                    | true, inl -> inl
                    | _ -> failwithf "Unrecognized parameter name in transformed inline: %s in member of %s" argName td.Name)
                |> withOutTransform f.ReturnType
            | _ -> failwith "GetMethodBaseInline error"
        | _ ->
            match t with
            | Type.FunctionType f ->
                let args =
                    seq {
                        for i in 0 .. f.Parameters.Length - 1 ->
                            let inl = "$" + string ((if m.IsStatic then 0 else 1) + i)
                            match interop, f.Parameters.[i] with
                            | true, (_, Type.InteropType (_, tr)) -> tr.In inl
                            | _ -> inl
                    }
                match m with
                | :? Code.Constructor as c when c.IsObject ->
                    let ss =
                        (f.Parameters, args)
                        ||> Seq.map2 (fun (n, _) a -> Util.Quote n + ":" + a)
                    "{" + String.concat "," ss + "}"
                | _ ->
                let args = args |> String.concat ","
                let mInl =
                    match f.ParamArray with
                    | Some v ->
                        let name =
                            match m.Name with
                            | "" -> td.Name + ".prototype.constructor"
                            | name when m.IsStatic -> td.Name + "." + name
                            | name -> name
                        match m.IsStatic, f.Parameters.Length with
                        | true,  0     -> sprintf "$wsruntime.Apply(%s, %s, $0)" name td.Name
                        | false, 0     -> sprintf "$wsruntime.Apply($this.%s, $this, $1)" name
                        | true,  arity -> sprintf "$wsruntime.Apply(%s, %s,[%s].concat($%d))" name td.Name args arity
                        | false, arity -> sprintf "$wsruntime.Apply($this.%s, $this,[%s].concat($%d))" name args (arity + 1)
                    | None ->
                        let name =
                            match m.Name with
                            | "" -> "new " + td.Name
                            | name when m.IsStatic -> td.Name + "." + name
                            | name -> name
                        if m.IsStatic
                        then sprintf "%s(%s)" name args
                        else sprintf "$this.%s(%s)" name args
                mInl |> withOutTransform f.ReturnType
            | _ -> failwith "GetMethodBaseInline error"

    member g.GetPropertyGetterInline(td: Code.TypeDeclaration, t: T, p: Code.Property) =
        let withOutTransform inl = 
            match t with  
            | Type.InteropType (_, tr) -> tr.Out inl
            | _ -> inl
        let index() =
            match p.IndexerType with
            | Some (Type.InteropType (_, tr)) -> tr.In "$index"
            | Some _ -> "$index"
            | _ -> failwithf "No index type is defined but used in interop inline: %s in member of %s" p.Name td.Name
        match p.GetterInline with
        | Some (Code.BasicInline inl) -> inl
        | Some (Code.TransformedInline createInline) ->
            createInline (fun i ->
                if i = "index" then index()
                else failwithf "In a property with WithInteropGetterInline, call the provided function only with \"index\"."
            )
            |> withOutTransform
        | _ ->
            let inl = 
                let pfx = if p.IsStatic then td.Name else "$this"
                let noIndex =
                    let name = p.Name
                    if name = "" then pfx
                    elif validJsIdentRE.IsMatch name
                    then sprintf "%s.%s" pfx name
                    else sprintf "%s['%s']" pfx name
                if p.IndexerType.IsSome then sprintf "%s[%s]" noIndex (index()) else noIndex
            withOutTransform inl

    member g.GetPropertySetterInline(td: Code.TypeDeclaration, t: T, p: Code.Property) =
        let getTOptAndValue =     
            let t, opt =
                match t with
                | Type.OptionType t -> t, true
                | t -> t, false 
            let value = 
                match t with
                | Type.InteropType (_, tr) -> 
                    if opt 
                    then "$value?{$: 1, $0: " + tr.In "$value.$0" + "}:null"
                    else tr.In "$value"
                | _ -> "$value"
            t, opt, value
        let index() =
            match p.IndexerType with
            | Some (Type.InteropType (_, tr)) -> tr.In "$index"
            | Some _ -> "$index"
            | _ -> failwithf "No index type is defined but used in interop inline: %s in member of %s" p.Name td.Name
        match p.SetterInline with
        | Some (Code.BasicInline inl) -> inl
        | Some (Code.TransformedInline createInline) ->
            let (_, _, value) = getTOptAndValue
            createInline (fun x -> 
                if x = "value" then value
                elif x = "index" then index()
                else failwithf "In a property with WithInteropSetterInline, call the provided function only with \"value\" or \"index\"."
            )
        | _ ->
            let t, opt =
                match t with
                | Type.OptionType t -> t, true
                | t -> t, false 
            let name = p.Name
            let pfx = if p.IsStatic then td.Name else "$this"
            let value = 
                match t with
                | Type.InteropType (_, tr) -> 
                    if opt 
                    then "$value?{$: 1, $0: " + tr.In "$value.$0" + "}:null"
                    else tr.In "$value"
                | _ -> "$value"
            let prop() =
                if validJsIdentRE.IsMatch name then sprintf "%s.%s" pfx name
                else sprintf "%s['%s']" pfx name
            if opt then
                if name = "" then 
                    if p.IndexerType.IsSome 
                    then sprintf "$wsruntime.SetOrDelete(%s, %s, %s)" pfx (index()) value
                    else failwith "Optional property with empty name not allowed."
                else
                    if p.IndexerType.IsSome then
                        sprintf "$wsruntime.SetOrDelete(%s, %s, %s)" (prop()) (index()) value 
                    else 
                        sprintf "$wsruntime.SetOrDelete(%s, '%s', %s)" pfx name value    
            else
                let ind = if p.IndexerType.IsSome then "[" + index() + "]" else ""
                if name = "" then sprintf "void (%s%s = %s)" pfx ind value
                else sprintf "void (%s%s = %s)" (prop()) ind value

    member g.GetSourceName(entity: Code.Entity) =
        let mangle name =
            invalidCsIdentCharRE.Replace(name, "_")
        if entity.SourceName.IsSome then entity.SourceName.Value else
            let name = entity.Name
            let name =
                if entity :? Code.NamespaceEntity then
                    let name =
                        if name.StartsWith "new " then
                            name.Substring 4
                        else
                            name
                    match name.LastIndexOf '.' with
                    | -1 -> name
                    | n -> name.Substring(n + 1)
                else
                    name.Replace('.', '_')
            name.Substring(0, 1).ToUpper() + name.Substring 1
        |> mangle

    member g.GetPropertySourceName(p: Code.Property) =
        if p.Name = "" && Option.isSome p.IndexerType then "Item"
        else g.GetSourceName(p)

[<Sealed>]
type TypeBuilder(aR: IAssemblyResolver, out: AssemblyDefinition, fsCoreFullName: string) =
    let assemblies = Dictionary()
    let main = out.MainModule
    let resolvedTypes = Dictionary()
    let netstandard =
        let netstandardRefl = 
            System.AppDomain.CurrentDomain.GetAssemblies()
            |> Array.find (fun a -> a.GetName().Name = "netstandard")
        aR.Resolve(AssemblyNameReference.Parse(netstandardRefl.FullName))
    do  let m = netstandard.MainModule
        for e in m.ExportedTypes do
            resolvedTypes.[e.FullName] <-
                lazy
                TypeReference(e.Namespace, e.Name, m, e.Scope)
                |> main.ImportReference

    let resolveAsm name =
        match assemblies.TryGetValue(name) with
        | true, x -> x
        | false, _ ->
            let x = aR.Resolve(AssemblyNameReference.Parse(name))
            assemblies.[name] <- x
            x

    let doResolveTypeName (asm: AssemblyDefinition) (typeName: string) =
        let ty = asm.MainModule.GetType(typeName.Replace('+', '/'))
        let ty =
            match ty with
            | null -> failwithf "Could not resolve type %s in %A" typeName asm.Name
            | ty -> if asm.Name = out.Name then ty :> TypeReference else main.ImportReference ty
        resolvedTypes.[typeName] <- lazy ty
        ty

    let resolveTypeName asm typeName =
        match resolvedTypes.TryGetValue(typeName) with
        | true, x -> x.Value
        | false, _ -> doResolveTypeName asm typeName

    let resolveType (ty: System.Type) =
        match resolvedTypes.TryGetValue(ty.FullName) with
        | true, x -> x.Value
        | false, _ ->
            let asm = resolveAsm ty.Assembly.FullName
            doResolveTypeName asm ty.FullName

    let genericInstance (def: TypeReference) (args: seq<TypeReference>) =
        if Seq.isEmpty args then
            def
        else
            let r = 
                match def with
                | :? GenericInstanceType as r ->
                    r.GenericArguments.Clear()
                    r
                | _ -> GenericInstanceType(def)
            for x in args do
                r.GenericArguments.Add(x)
            r :> TypeReference

    let commonType (assembly: AssemblyDefinition) baseName ts =
        let name =
            match Seq.length ts with
            | 0 -> baseName
            | k -> baseName + "`" + string k
        let tDef = resolveTypeName assembly name
        genericInstance tDef ts

    let funcType = resolveType typedefof<_ -> _>
    let attributeType = resolveType typeof<System.Attribute>
    let converterType = resolveType typedefof<System.Converter<_, _>>
    let objectType = resolveType typeof<obj>
    let stringType = resolveType typeof<string>
    let systemType = resolveType typeof<System.Type>
    let voidType = resolveType typeof<System.Void>
#if NET461
    let webResource = resolveType typeof<System.Web.UI.WebResourceAttribute>
#else
    let webResource = resolveType typeof<WebSharper.WebResourceAttribute>
#endif
    let baseResourceType = resolveType typeof<WebSharper.Core.Resources.BaseResource>
    let paramArray = resolveType typeof<System.ParamArrayAttribute>
    let notImpl = resolveType typeof<System.NotImplementedException>
    let obsolete = resolveType typeof<System.ObsoleteAttribute>
    let nameAttr = resolveType typeof<WebSharper.NameAttribute>
    let inlineAttr = resolveType typeof<WebSharper.InlineAttribute>
    let macroAttr = resolveType typeof<WebSharper.MacroAttribute>
    let requireAttr = resolveType typeof<WebSharper.RequireAttribute>
    let pureAttr = resolveType typeof<WebSharper.PureAttribute>
    let warnAttr = resolveType typeof<WebSharper.WarnAttribute>
    let funcWithArgs = resolveType typedefof<WebSharper.JavaScript.FuncWithArgs<_,_>>
    let funcWithThis = resolveType typedefof<WebSharper.JavaScript.FuncWithThis<_,_>> 
    let funcWithOnlyThis = resolveType typedefof<WebSharper.JavaScript.FuncWithOnlyThis<_,_>>
    let funcWithArgsRest = resolveType typedefof<WebSharper.JavaScript.FuncWithArgsRest<_,_,_>>
    let optionType = resolveType typedefof<WebSharper.JavaScript.Optional<_>>

    let wsCore = resolveAsm typeof<WebSharper.InlineAttribute>.Assembly.FullName

    member b.Action ts =
        commonType netstandard "System.Action" ts

    member b.Converter d r =
        genericInstance converterType [d; r]

    member b.Function d r =
        genericInstance funcType [d; r]

    member c.GenericInstanceType(def: TypeReference, args: seq<TypeReference>) =
        genericInstance def args

    member b.Tuple(ts: seq<TypeReference>) =
        let rec createTuple (ta: _[]) =
            if ta.Length < 8 then
                commonType netstandard "System.Tuple" ta
            else
                commonType netstandard "System.Tuple" (Seq.append (ta.[.. 6]) [ createTuple ta.[7 ..] ])    
        createTuple (Array.ofSeq ts)

    member b.Choice(ts: seq<TypeReference>) =
        commonType wsCore "WebSharper.JavaScript.Union" ts

    member b.Option t =
        genericInstance optionType [t]    

    member b.Type(assemblyName: string, fullName: string) =
        match resolveAsm assemblyName with
        | null -> failwithf "Could not resolve assembly: %s" assemblyName
        | asm -> resolveTypeName asm fullName

    member b.Type(t: Type) =
        b.Type(t.Assembly.FullName, t.FullName)

    member b.Type<'T>() =
        b.Type typeof<'T>

    member b.FuncWithArgs args ret =
        genericInstance funcWithArgs [args; ret]   
                 
    member b.FuncWithThis this func =
        genericInstance funcWithThis [this; func]        

    member b.FuncWithOnlyThis this ret =
        genericInstance funcWithThis [this; ret]        

    member b.FuncWithRest args rest result =
        commonType wsCore "WebSharper.JavaScript.FuncWithRest" (args @ [ rest; result ])

    member b.FuncWithArgsRest args rest result =
        genericInstance funcWithArgsRest [args; rest; result]        

    member b.Delegate args res =
        let asm = if List.length args <= 8 then netstandard else netstandard
        let tn = if Option.isSome res then "System.Func" else "System.Action"
        commonType asm tn (args @ Option.toList res)

    member b.InteropDelegate this args pars res =
        let tn =
            "WebSharper.JavaScript."
            + if Option.isSome this then "This" else ""
            + if Option.isSome pars then "Params" else ""
            + if Option.isSome res then "Func" else "Action"
        if List.length args <= 6 then
            commonType wsCore tn (Option.toList this @ args @ Option.toList pars @ Option.toList res)
        else
            b.Type(typeof<WebSharper.JavaScript.Function>)

    member b.Attribute = attributeType
    member b.BaseResource = baseResourceType
    member b.Name = nameAttr
    member b.Inline = inlineAttr
    member b.Macro = macroAttr
    member b.NotImplemented = notImpl
    member b.Object = objectType
    member b.ParamArray = paramArray
    member b.Require = requireAttr
    member b.Obsolete = obsolete
    member b.Pure = pureAttr
    member b.Warn = warnAttr
    member b.String = stringType
    member b.SystemType = systemType
    member b.Void = voidType
    member b.WebResource = webResource

[<Sealed>]
type TypeConverter private (tB: TypeBuilder, types: Types, genTypes: GenericTypes, 
                                genericsByPosition: GenericParameter [], genericsById: Type.Id -> GenericParameter) =

    let byId id =
        match types.TryGetValue id with
        | true, x -> x :> TypeReference
        | _ ->
            if id.Name = "" then tB.Object else
            failwithf "Type definition not included in assembly definition: %s" id.Name

    static let noGenerics _ = failwith "Generic parameter not found."

    new (tB, types, genTypes) =
        TypeConverter(tB, types, genTypes, Array.empty, noGenerics)

    member c.TypeReference(d: R.TypeDefinition) =
        tB.Type(d.AssemblyName.FullName, d.FullName)

    member c.TypeReference(t: R.Type) =
        match t with
        | R.Type.Array (t, rank) ->
            ArrayType(c.TypeReference t, rank) :> TypeReference
        | R.Type.Concrete (def, args) ->
            if not args.IsEmpty then
                let r = GenericInstanceType(c.TypeReference def)
                for a in args do
                    r.GenericArguments.Add(c.TypeReference a)
                r :> TypeReference
            else
                c.TypeReference def
        | R.Type.Generic pos ->
            genericsByPosition.[pos] :> _

    member private c.TypeReference(t: T, defT: Code.TypeDeclaration, allowGeneric: bool, isCSharp: bool) =
        let tRef x = c.TypeReference(x, defT, false, isCSharp)
        let tres =
            match t with
            | Type.ArrayType (rank, t) ->
                ArrayType(tRef t, rank) :> TypeReference
            | Type.DeclaredType id ->
                byId id
            | Type.FunctionType f ->
                let args = f.Parameters |> List.map (snd >> tRef)
                if isCSharp then
                    let ret = 
                        match f.ReturnType with
                        | Type.Unit -> None
                        | r -> Some (tRef r)
                    match f.This, f.ParamArray with
                    | None, None -> tB.Delegate args ret
                    | _ -> tB.InteropDelegate (Option.map tRef f.This) args (Option.map tRef f.ParamArray) ret
                else
                    let ret = tRef f.ReturnType
                    let func =
                        match f.ParamArray with
                        | None ->
                            match args with
                            | [] -> tB.Function (tB.Type<unit>()) ret
                            | [a] -> tB.Function a ret
                            | _ -> tB.FuncWithArgs (tB.Tuple args) ret                
                        | Some p ->
                            let pa = tRef p
                            if args.Length <= 6 then
                                tB.FuncWithRest args pa ret
                            else
                                tB.FuncWithArgsRest (tB.Tuple args) pa ret        
                    match f.This with
                    | None -> func
                    | Some this -> 
                        match f.ParamArray, args with
                        | None, [] ->
                            tB.FuncWithOnlyThis (tRef this) ret
                        | _ -> 
                            tB.FuncWithThis (tRef this) func
            | Type.DelegateType(a, r) ->
                tB.Delegate (List.map tRef a) (Option.map tRef r)
            | Type.FSFunctionType (a, r) ->
                tB.Function (tRef a) (tRef r)
            | Type.GenericType i ->
                genericsById i :> _
            | Type.SpecializedType (Type.DeclaredType id, xs) 
            | Type.SpecializedType (Type.InteropType(Type.DeclaredType id, _), xs)
            | Type.SpecializedType (Type.NoInteropType(Type.DeclaredType id), xs) ->
                let t = byId id
                let gen =
                    match genTypes.TryGetValue id with
                    | true, g -> g
                    | _ -> 0
                if gen <> xs.Length then
                    failwithf "Wrong number of generic parameters applied on %s in member of %s: %d instead of %d"
                        t.FullName defT.Name xs.Length gen
                let args = xs |> Seq.map tRef
                tB.GenericInstanceType(t, args)
            | Type.SpecializedType (x, xs) ->
                let t = c.TypeReference(x, defT, true, isCSharp)
                let gen = 
                    match t with
                    | :? GenericInstanceType as t -> t.GenericArguments.Count
                    | _ -> t.GenericParameters.Count
                if gen <> xs.Length then
                    failwithf "Wrong number of generic parameters applied on %s in member of %s: %d instead of %d"
                        t.FullName defT.Name xs.Length gen
                let args = xs |> Seq.map tRef
                tB.GenericInstanceType(t, args)
            | Type.SystemType t ->
                c.TypeReference t
            | Type.TupleType xs ->
                tB.Tuple [ for t in List.rev xs -> tRef t ]
            | Type.InteropType (t, _)
            | Type.NoInteropType t ->
                tRef t
            | Type.UnionType _ -> tB.Object
            | Type.ChoiceType ts ->
                tB.Choice (ts |> Seq.map tRef)
            | Type.OptionType t ->
                tB.Option (tRef t) 
            | Type.DefiningType ->
                byId defT.Id
        // check missing generics
        if not allowGeneric then
            match t with
            | Type.DeclaredType id ->
                if genTypes.ContainsKey id then
                    failwithf "Generic parameters not applied on %s in member of %s" tres.FullName defT.Name       
            | _ ->
                if tres.HasGenericParameters && not (tres :? GenericInstanceType) then
                    failwithf "Generic parameters not applied on %s in member of %s" tres.FullName defT.Name       
        tres

    member c.TypeReference(t: T, defT: Code.TypeDeclaration) =
        c.TypeReference(t, defT, false, true)

    member c.TypeReference(t: T, defT: Code.TypeDeclaration, isCSharp) =
        c.TypeReference(t, defT, false, isCSharp)

    member c.WithGenerics(gs: seq<GenericParameter>, byId: Type.Id -> GenericParameter option) =
        let gbi i =
            match byId i with
            | Some p -> p
            | _ -> genericsById i
        TypeConverter(tB, types, genTypes, Array.append genericsByPosition (Seq.toArray gs), gbi)

[<Sealed>]
type MemberBuilder(tB: TypeBuilder, def: AssemblyDefinition) =

    let findConstructor (t: TypeReference) (isMatch: MethodDefinition -> bool) =
        t.Resolve().Methods
        |> Seq.tryFind (fun m -> m.IsConstructor && isMatch m)
        |> function
            | Some x -> def.MainModule.ImportReference x
            | None -> failwithf "Could not find a constructor in %s" t.FullName

    let findConstructorByArity t n =
        findConstructor t (fun m -> m.Parameters.Count = n)

    let findDefaultConstructor t =
        findConstructorByArity t 0

    let findTypedConstructor t names =
        findConstructor t (fun m ->
            m.Parameters.Count = List.length names
            && (m.Parameters, names) ||> Seq.forall2 (fun p n -> p.ParameterType.Name = n))

    let webResourceConstructor = findTypedConstructor tB.WebResource [tB.String.Name; tB.String.Name]

    let paramArrayConstructor = findDefaultConstructor tB.ParamArray
    let notImplementedConstructor = findDefaultConstructor tB.NotImplemented
    let baseResourceCtor1 = findTypedConstructor tB.BaseResource [tB.String.Name]
    let baseResourceCtorN = findConstructorByArity tB.BaseResource 3
    let nameAttributeConstructor = findTypedConstructor tB.Name [tB.String.Name]
    let inlineAttributeConstructor = findTypedConstructor tB.Inline [tB.String.Name]
    let macroAttributeConstructor = findTypedConstructor tB.Macro [tB.SystemType.Name]
    let requireAttributeConstructor = findTypedConstructor tB.Require [tB.SystemType.Name]
    let obsoleteAttributeConstructor = findDefaultConstructor tB.Obsolete 
    let obsoleteAttributeWithMsgConstructor = findTypedConstructor tB.Obsolete [tB.String.Name]
    let pureAttributeConstructor = findDefaultConstructor tB.Pure 
    let warnAttributeConstructor = findTypedConstructor tB.Warn [tB.String.Name]

    member c.AddBody(m: MethodDefinition) =
        let body = MethodBody(m)
        Instruction.Create(OpCodes.Newobj, notImplementedConstructor)
        |> body.Instructions.Add
        Instruction.Create(OpCodes.Throw)
        |> body.Instructions.Add
        m.Body <- body

    member c.BuildConstructor(?attrs) =
        let attrs =
            defaultArg attrs MethodAttributes.Public
            ||| MethodAttributes.SpecialName
            ||| MethodAttributes.RTSpecialName
        let r = MethodDefinition(".ctor", attrs, tB.Void)
        c.AddBody(r)
        r

    member c.BuildParamArrayParameter(t: TypeReference) =
        let t = ArrayType(t)
        let p = ParameterDefinition("ps", ParameterAttributes.None, t)
        p.CustomAttributes.Add(CustomAttribute paramArrayConstructor)
        p

    member c.BuildWebResourceAttribute(a: string, b: string) =
        let attr = CustomAttribute(webResourceConstructor)
        attr.ConstructorArguments.Add(CustomAttributeArgument(tB.String, a))
        attr.ConstructorArguments.Add(CustomAttributeArgument(tB.String, b))
        attr

    member c.BaseResourceConstructor1 = baseResourceCtor1
    member c.BaseResourceConstructorN = baseResourceCtorN
    member c.NameAttributeConstructor = nameAttributeConstructor
    member c.InlineAttributeConstructor = inlineAttributeConstructor
    member c.MacroAttributeConstructor = macroAttributeConstructor
    member c.RequireAttributeConstructor = requireAttributeConstructor
    member c.ObsoleteAttributeConstructor = obsoleteAttributeConstructor
    member c.ObsoleteAttributeWithMsgConstructor = obsoleteAttributeWithMsgConstructor
    member c.PureAttributeConstructor = pureAttributeConstructor
    member c.WarnAttributeConstructor = warnAttributeConstructor

type CompilationKind =
    | LibraryKind
    | ConsoleKind
    | WindowsKind

    static member Library = LibraryKind
    static member Console = ConsoleKind
    static member Windows = WindowsKind

type CompilerOptions =
    {
        AssemblyName : string
        AssemblyResolver : option<WebSharper.Compiler.AssemblyResolver>
        AssemblyVersion : Version
        DocPath : option<string>
        EmbeddedResources : seq<string>
        Kind : CompilationKind
        OutputPath : option<string>
        ProjectDir : string
        ReferencePaths : seq<string>
        StrongNameKeyPair : option<StrongNameKeyPair>
    }

    static member Default(name) =
        {
            AssemblyName = name
            AssemblyResolver = None
            AssemblyVersion = Version(0, 0)
            DocPath = None
            EmbeddedResources = Seq.empty
            Kind = LibraryKind
            OutputPath = None
            ProjectDir = "."
            ReferencePaths = Seq.empty
            StrongNameKeyPair = None
        }

    static member Parse args =
        let (|S|_|) (prefix: string) (x: string) =
            if x.StartsWith(prefix) then Some (x.Substring(prefix.Length)) else None
        (CompilerOptions.Default("Assembly"), args)
        ||> Seq.fold (fun opts arg ->
            match arg with
            | S "-n:" name ->
                { opts with AssemblyName = name }
            | S "-v:" ver ->
                { opts with AssemblyVersion = Version.Parse ver }
            | S "-snk:" path ->
                let snk = StrongNameKeyPair(File.ReadAllBytes path)
                { opts with StrongNameKeyPair = Some snk }
            | S "-embed:" path ->
                { opts with EmbeddedResources = Seq.append opts.EmbeddedResources [path] }
            | S "-o:" out ->
                { opts with OutputPath = Some out }
            | S "-doc:" doc ->
                { opts with DocPath = Some doc }
            | S "-r:" ref ->
                let rps = Seq.toArray (Seq.append opts.ReferencePaths [ref])
                { opts with ReferencePaths = rps :> seq<_> }
            | "-console" ->
                { opts with Kind = CompilationKind.Console }
            | "-library" ->
                { opts with Kind = CompilationKind.Library }
            | "-windows" ->
                { opts with Kind = CompilationKind.Windows }
            | _ ->
                opts)

[<Sealed>]
type MemberConverter
        (
            tB: TypeBuilder,
            mB: MemberBuilder,
            tC: TypeConverter,
            types: Types,
            iG: InlineGenerator,
            def: AssemblyDefinition,
            comments: Comments,
            compilerOptions: CompilerOptions,
            genParamNames: string list
        ) =

    let nameAttribute (code: string) =
        let attr = CustomAttribute(mB.NameAttributeConstructor)
        attr.ConstructorArguments.Add(CustomAttributeArgument(tB.String, code))
        attr

    let inlineAttribute (code: string) =
        let attr = CustomAttribute(mB.InlineAttributeConstructor)
        attr.ConstructorArguments.Add(CustomAttributeArgument(tB.String, code))
        attr

    let macroAttribute (macroType: TypeReference) =
        let attr = CustomAttribute(mB.MacroAttributeConstructor)
        attr.ConstructorArguments.Add(CustomAttributeArgument(tB.SystemType, macroType))
        attr

    let requireAttribute (resourceType: TypeReference) =
        let attr = CustomAttribute(mB.RequireAttributeConstructor)
        attr.ConstructorArguments.Add(CustomAttributeArgument(tB.SystemType, resourceType))
        attr

    let obsoleteAttribute = CustomAttribute(mB.ObsoleteAttributeConstructor)
    let obseleteAttributeWithMsg (msg: string) =
        let ca = CustomAttribute(mB.ObsoleteAttributeWithMsgConstructor)
        ca.ConstructorArguments.Add(CustomAttributeArgument(tB.String, box msg))
        ca
    let setObsoleteAttribute (x: CodeModel.Entity) (attrs: Mono.Collections.Generic.Collection<CustomAttribute>) =
        match x.ObsoleteStatus with
        | CodeModel.NotObsolete -> ()
        | CodeModel.Obsolete None -> attrs.Add obsoleteAttribute
        | CodeModel.Obsolete (Some msg) -> attrs.Add (obseleteAttributeWithMsg msg)

    let pureAttribute = CustomAttribute(mB.PureAttributeConstructor)

    let setPureAttribute (x: CodeModel.MethodBase) (attrs: Mono.Collections.Generic.Collection<CustomAttribute>) =
        if x.IsPure then attrs.Add pureAttribute

    let warnAttribute warning = 
        let attr = CustomAttribute(mB.WarnAttributeConstructor)
        attr.ConstructorArguments.Add(CustomAttributeArgument(tB.String, warning))
        attr 

    let setWarnAttribute (x: CodeModel.MethodBase) (attrs: Mono.Collections.Generic.Collection<CustomAttribute>) =
        match x.Warning with
        | Some warning -> attrs.Add (warnAttribute warning)
        | _ -> ()

    let makeParameters (f: Type.Function, defT, isCSharp) =
        Seq.ofArray [|
            for (n, t) in f.Parameters do
                yield ParameterDefinition(n, ParameterAttributes.None, tC.TypeReference (t, defT, isCSharp))
            match f.ParamArray with
            | None -> ()
            | Some pa ->
                yield mB.BuildParamArrayParameter(tC.TypeReference (pa, defT, isCSharp))
        |]

    let staticMethodAttributes = MethodAttributes.Static ||| MethodAttributes.Public
    let interfaceMethodAttributes = MethodAttributes.Public ||| MethodAttributes.Abstract ||| MethodAttributes.Virtual ||| MethodAttributes.HideBySig ||| MethodAttributes.NewSlot
    let overrideMethodAttributes = MethodAttributes.Public ||| MethodAttributes.Final ||| MethodAttributes.Virtual ||| MethodAttributes.HideBySig ||| MethodAttributes.NewSlot

    let methodAttributes (dt: TypeDefinition) (x: Code.Entity) =
        match x with
        | :? Code.Constructor -> MethodAttributes.Public
        | :? Code.Member as m when m.IsStatic -> staticMethodAttributes
        | :? Code.Method as m when m.IsOverride -> overrideMethodAttributes
        | :? Code.Property as p when p.IsOverride -> overrideMethodAttributes
        | _ when dt.IsInterface -> interfaceMethodAttributes
        | _ -> MethodAttributes.Public

    let addConstructor (dT: TypeDefinition) (td: Code.TypeDeclaration) (x: Code.Constructor) =
        let overloads =
            x.Type
            |> Type.GetOverloads
        let overloads = 
            match x.Inline with
            | Some (Code.BasicInline _) -> overloads |> List.collect Type.WithFSharpOverloads
            | _ -> overloads |> List.collect Type.TransformArgs
        for t, isCSharp in overloads do
            match t with
            | Type.NoInteropType (Type.FunctionType f)
            | Type.FunctionType f ->
                let attrs = methodAttributes dT x
                let cD = mB.BuildConstructor(methodAttributes dT x)
                match x.Macro with
                | Some macro ->
                    tC.TypeReference (macro, td)
                    |> macroAttribute
                    |> cD.CustomAttributes.Add
                | _ -> 
                    iG.GetMethodBaseInline(td, t, x)
                    |> inlineAttribute
                    |> cD.CustomAttributes.Add
                for p in makeParameters (f, td, isCSharp) do
                    cD.Parameters.Add p
                setObsoleteAttribute x cD.CustomAttributes
                setPureAttribute x cD.CustomAttributes
                setWarnAttribute x cD.CustomAttributes
                dT.Methods.Add(cD)
                do
                    match x.Comment with
                    | None -> ()
                    | Some c -> comments.[cD] <- c
            | _ -> ()

    let addProperty (dT: TypeDefinition) (td: Code.TypeDeclaration) name (p: Code.Property) =
        let t =
            match p.GetterInline, p.SetterInline with
            | Some (Code.BasicInline _), _
            | _, Some (Code.BasicInline _) -> Type.Normalize p.Type
            | _ -> Type.TransformOption true (Type.Normalize p.Type)
        let ty = tC.TypeReference (t, td)
        //let name = iG.GetPropertySourceName p
        let attrs = PropertyAttributes.None
        let pD = PropertyDefinition(name, attrs, ty)
        do
            match p.Comment with
            | None -> ()
            | Some c -> comments.[pD] <- c
        let isInterface = dT.IsInterface
        let isMixin = isInterface && not (p.GetterInline.IsSome || p.HasSetter || p.IndexerType.IsSome)
        if p.HasGetter then
            let mD = MethodDefinition("get_" + name, methodAttributes dT p, ty)
            if isMixin then
                p.Name 
                |> nameAttribute
                |> mD.CustomAttributes.Add
            else
                if not isInterface then
                    mB.AddBody mD
                iG.GetPropertyGetterInline(td, t, p)
                |> inlineAttribute
                |> mD.CustomAttributes.Add
            match p.IndexerType with
            | None -> ()
            | Some it ->
                mD.Parameters.Add(ParameterDefinition("index", ParameterAttributes.None, tC.TypeReference (it, td)))         
            dT.Methods.Add mD
            pD.GetMethod <- mD
        if p.HasSetter then
            let mD = MethodDefinition("set_" + name, methodAttributes dT p, tB.Void)
            if isMixin then
                p.Name
                |> nameAttribute
                |> mD.CustomAttributes.Add
            else
                if not isInterface then
                    mB.AddBody mD
                iG.GetPropertySetterInline(td, t, p)
                |> inlineAttribute
                |> mD.CustomAttributes.Add
            match p.IndexerType with
            | None -> ()
            | Some it ->
                mD.Parameters.Add(ParameterDefinition("index", ParameterAttributes.None, tC.TypeReference (it, td)))         
            mD.Parameters.Add(ParameterDefinition("value", ParameterAttributes.None, ty))
            dT.Methods.Add mD
            pD.SetMethod <- mD
        setObsoleteAttribute p pD.CustomAttributes
        dT.Properties.Add pD

    let withGenerics (generics: Code.TypeParameter list, td: Code.TypeDeclaration, owner) =
        let namesTaken = HashSet(genParamNames) 
        let fmt (x: string) (n: int) =
            if n = 0 then x else
                System.String.Format("{0}{1:x}", x, n)
        let rec pick name k =
            let res = fmt name k
            if namesTaken.Contains res then
                pick name (k + 1)
            else res
        let gs =
            [
                for g in generics ->
                    let n = pick g.Name 0
                    namesTaken.Add n |> ignore
                    let gP = GenericParameter(n, owner)
                    for c in g.Constraints do
                        gP.Constraints.Add(tC.TypeReference (c, td))
                    owner.GenericParameters.Add(gP)
                    g.Id, gP
            ]        
        let byId i =
            gs |> List.tryPick (fun (id, p) -> if i = id then Some p else None)    
        MemberConverter(tB, mB, tC.WithGenerics (gs |> Seq.map snd, byId), types, iG, def, comments, 
            compilerOptions, List.ofSeq namesTaken)

    let genericType (x: Code.TypeDeclaration) k =
        match types.TryGetValue(x.Id) with
        | true, tD ->
            if x.Generics.Length > 0 then
                tD.Name <- tD.Name + "`" + string x.Generics.Length
            k (withGenerics (x.Generics, x, tD)) tD
        | _ -> ()

    member private c.AddMethod(dT: TypeDefinition, td: Code.TypeDeclaration, x: Code.Method) =
        let overloads =
            x.Type
            |> Type.GetOverloads
        let overloads = 
            match x.Inline with
            | Some (Code.BasicInline _) -> overloads |> List.collect Type.WithFSharpOverloads
            | _ -> overloads |> List.collect Type.TransformArgs
        for t, isCSharp in overloads do
            match t with
            | Type.NoInteropType (Type.FunctionType f)
            | Type.FunctionType f ->
                let name = iG.GetSourceName x
                let attrs = methodAttributes dT x
                let mD = MethodDefinition(name, attrs, tB.Object)
                do
                    match x.Comment with
                    | None -> ()
                    | Some c -> comments.[mD] <- c
                let c = withGenerics (x.Generics, td, mD)
                c.AddMethod(dT, td, x, mD, t, f, isCSharp)
            | _ -> ()

    member private c.AddMethod(dT: TypeDefinition, td: Code.TypeDeclaration, x: Code.Method, mD: MethodDefinition, t: Type.Type, f: Type.Function, isCSharp: bool) =
        mD.ReturnType <-
            match f.ReturnType with
            | Type.Unit -> tB.Void
            | Type.NonUnit -> tC.TypeReference (f.ReturnType, td, isCSharp)
        for p in makeParameters (f, td, isCSharp) do
            mD.Parameters.Add p
        let isInterface = dT.IsInterface
        let isMixin = isInterface && not (x.Inline.IsSome || x.Macro.IsSome) 
        if isMixin then
            x.Name
            |> nameAttribute
            |> mD.CustomAttributes.Add
        else
            if not isInterface then
                mB.AddBody mD
            match x.Macro with
            | Some macro ->
                tC.TypeReference (macro, td)
                |> macroAttribute
                |> mD.CustomAttributes.Add
            | _ -> 
                iG.GetMethodBaseInline(td, t, x)
                |> inlineAttribute
                |> mD.CustomAttributes.Add
            setPureAttribute x mD.CustomAttributes
            setWarnAttribute x mD.CustomAttributes
        setObsoleteAttribute x mD.CustomAttributes
        dT.Methods.Add mD

    member private c.AddTypeMembers<'T when 'T :> Code.TypeDeclaration and 'T :> Code.IResourceDependable<'T>>
            (x: 'T, tD: TypeDefinition) =
        for m in x.Methods do
            c.AddMethod(tD, x, m)
        let propNames = HashSet()
        for p in x.Properties do
            let name = iG.GetPropertySourceName p
            if not (propNames.Add name) then failwithf "Duplicate property definition: %s on %s" name x.Name
            addProperty tD x name p
        c.AddDependencies(x, tD)

    member d.AddDependencies(ent: Code.IResourceDependable, prov: ICustomAttributeProvider) =
        for d in ent.GetRequires() do
            match d with
            | Code.LocalDependency d ->
                match types.TryGetValue(d) with
                | true, t -> prov.CustomAttributes.Add(requireAttribute t)
                | _ -> ()
            | Code.ExternalDependency ty ->
                let t = tC.TypeReference (ty, Unchecked.defaultof<_>)
                prov.CustomAttributes.Add(requireAttribute t)

    member c.Class(x: Code.Class) =
        genericType x (fun c tD -> c.Class(x, tD))

    member private c.Class(x: Code.Class, tD: TypeDefinition) =
        do
            match x.BaseClass with
            | None -> tD.BaseType <- tB.Object
            | Some t -> tD.BaseType <- tC.TypeReference (t, x)
        do
            match x.Comment with
            | None -> ()
            | Some c -> comments.[tD] <- c
        for i in x.ImplementedInterfaces do
            tD.Interfaces.Add(InterfaceImplementation(tC.TypeReference (i, x)))
        for ctor in x.Constructors do
            addConstructor tD x ctor
        setObsoleteAttribute x tD.CustomAttributes
        c.AddTypeMembers(x, tD)

    member c.Interface(x: Code.Interface) =
        genericType x (fun c tD -> c.Interface(x, tD))

    member private c.Interface(x: Code.Interface, tD: TypeDefinition) =
        for i in x.BaseInterfaces do
            tD.Interfaces.Add(InterfaceImplementation(tC.TypeReference (i, x)))
        setObsoleteAttribute x tD.CustomAttributes
        c.AddTypeMembers(x, tD)
        do
            match x.Comment with
            | None -> ()
            | Some c -> comments.[tD] <- c

    member c.Resource(r: Code.Resource) =
        match types.TryGetValue(r.Id) with
        | true, tD ->
            /// recognize embedded resources here.
            do
                match r.Paths with
                | [p] when
                    compilerOptions.EmbeddedResources
                    |> Seq.exists ((=) p) ->
                        let f = Path.Combine(compilerOptions.ProjectDir, r.Name)
                        if File.Exists(f) then
                            EmbeddedResource(Path.GetFileName(f), ManifestResourceAttributes.Public, File.ReadAllBytes(f))
                            |> def.MainModule.Resources.Add
                | _ -> ()
            c.AddDependencies(r, tD)
            if r.IsAssemblyWide then
                def.CustomAttributes.Add(requireAttribute tD)
            match r.Paths with
            | [] -> ()
            | [p] ->
                tD.BaseType <- tB.BaseResource
                let ctor = mB.BuildConstructor()
                let body = MethodBody(ctor)
                let add (i: Instruction) = body.Instructions.Add i
                Instruction.Create(OpCodes.Ldarg_0) |> add
                Instruction.Create(OpCodes.Ldstr, p) |> add
                Instruction.Create(OpCodes.Callvirt, mB.BaseResourceConstructor1) |> add
                Instruction.Create(OpCodes.Ret) |> add
                ctor.Body <- body
                tD.Methods.Add ctor
            | a :: b :: rest ->
                tD.BaseType <- tB.BaseResource
                let ctor = mB.BuildConstructor()
                let body = MethodBody(ctor)
                let add (i: Instruction) = body.Instructions.Add i
                Instruction.Create(OpCodes.Ldarg_0) |> add
                Instruction.Create(OpCodes.Ldstr, a) |> add
                Instruction.Create(OpCodes.Ldstr, b) |> add
                Instruction.Create(OpCodes.Ldc_I4, List.length rest) |> add
                Instruction.Create(OpCodes.Newarr, tB.String) |> add
                rest
                |> List.iteri (fun i arg ->
                    Instruction.Create(OpCodes.Ldc_I4, i) |> add
                    Instruction.Create(OpCodes.Ldstr, arg) |> add
                    Instruction.Create(OpCodes.Stelem_Ref, tB.String) |> add)
                Instruction.Create(OpCodes.Callvirt, mB.BaseResourceConstructorN) |> add
                Instruction.Create(OpCodes.Ret) |> add
                ctor.Body <- body
                tD.Methods.Add ctor
        | _ -> ()

[<Sealed>]
type XmlDocGenerator(assembly: AssemblyDefinition, comments: Comments) =

    let getComment (m: MemberReference) =
        match comments.TryGetValue m with
        | true, c -> Some c
        | _ -> None

    let e name (attrs: seq<string * string>) (contents: seq<XNode>) =
        let r = XElement(XName.Get name)
        for (k, v) in attrs do
            let a = XAttribute(XName.Get k, v)
            r.Add a
        for c in contents do
            r.Add c
        r

    let t (text: string) =
        XText(text)

    let rec typeRefId (t: TypeReference) : string =
        let fullName (t: TypeReference) =
            t.FullName.Replace("/", ".")
        if t.IsArray then
            let t = t :?> ArrayType
            match t.Rank with
            | 0 | 1 -> typeRefId t.ElementType + "[]"
            | k -> sprintf "%s, [%s]" (typeRefId t.ElementType) (String.replicate (k - 1) ",")
        elif t.IsGenericInstance then
            let t = t :?> GenericInstanceType
            let untaggedName = t.FullName.[.. (fullName t).IndexOf '`' - 1]
            let pars =
                t.GenericArguments
                |> Seq.map typeRefId
                |> String.concat ","
            sprintf "%s{%s}" untaggedName pars
        elif t.IsGenericParameter then
            let t = t :?> GenericParameter
            match t.DeclaringMethod with
            | null -> "`" + string t.Position
            | _ -> "``" + string t.Position
        else
            fullName t

    let propertyId (p: PropertyDefinition) =
        sprintf "P:%s.%s" (typeRefId p.DeclaringType) p.Name

    let methodId (m: MethodDefinition) =
        let name =
            match m.Name with
            | ".ctor" -> "#ctor"
            | ".cctor" -> "#cctor"
            | n -> n
        let gen = if m.HasGenericParameters then "``" + string m.GenericParameters.Count else ""
        sprintf "M:%s.%s%s%s" (typeRefId m.DeclaringType) name gen
            (if m.Parameters.Count = 0 then "" else
                seq {
                    for p in m.Parameters ->
                        typeRefId p.ParameterType
                }
                |> String.concat ","
                |> sprintf "(%s)"
            )

    let visitMember name comment =
        seq {
            match comment with
            | Some c -> yield e "member" ["name", name] [e "summary" [] [t c]]
            | None -> ()
        }

    let visitMethod m =
        visitMember (methodId m) (getComment m)

    let visitProperty p =
        visitMember (propertyId p) (getComment p)

    let rec visitType (t: TypeDefinition) =
        seq {
            yield! visitMember ("T:" + typeRefId t) (getComment t)
            for m in t.Methods do
                yield! visitMethod m
            for p in t.Properties do
                yield! visitProperty p
        }

    let visitMembers () =
        seq {
            for t in assembly.MainModule.GetTypes() do
                yield! visitType t
        }

    let generate (fileName: string) =
        let doc = XDocument()
        e "doc" [] [
            yield e "assembly" [] [
                e "name" [] [t assembly.Name.Name]
            ] :> XNode
            for m in visitMembers () do
                yield m :> XNode
        ]
        |> doc.Add
        doc.Save fileName

    member g.Generate(fileName: string) =
        generate fileName

[<Sealed>]
type CompiledAssembly(def: AssemblyDefinition, doc: XmlDocGenerator, options: CompilerOptions) =

    let writerParams =
        match options.StrongNameKeyPair with
        | None -> WriterParameters()
        | Some p ->
#if NET461
            WriterParameters(StrongNameKeyPair = p)
#else
            WriterParameters() // TODO dotnet
#endif

    member a.GetBytes() =
        use out = new MemoryStream()
        a.Write(out)
        out.ToArray()

    member a.Save(path: string) =
        let mm = def.MainModule
        let d = Path.GetDirectoryName path
        let dir = DirectoryInfo d
        if not dir.Exists then
            dir.Create()
        use out = File.Open(path, FileMode.Create)
        a.Write(out)

    member a.Write(out: Stream) =
        def.Write(out, writerParams)

    member a.FileName =
        def.Name.Name + ".dll"

    member a.SetAssemblyAttributes(orig: Assembly) =
        let attrTypes =
            HashSet [|
                typeof<System.Reflection.AssemblyCompanyAttribute>
                typeof<System.Reflection.AssemblyCopyrightAttribute>
                typeof<System.Reflection.AssemblyProductAttribute>
                typeof<System.Reflection.AssemblyTitleAttribute>
                typeof<System.Reflection.AssemblyFileVersionAttribute>
                typeof<System.Reflection.AssemblyInformationalVersionAttribute>
            |]
        let systemAssembly =
            def.MainModule.AssemblyResolver.Resolve(AssemblyNameReference.Parse(typeof<string>.Assembly.FullName))
        let getSystemTypeDef (t: Type) =
            systemAssembly.MainModule.GetType(t.FullName)
            |> def.MainModule.ImportReference
        let stringTypeDef =
            getSystemTypeDef typeof<string>
        let findStringCtor (ty: TypeReference) =
            ty.Resolve().Methods
            |> Seq.find (fun m ->
                m.IsConstructor
                && m.HasParameters
                && m.Parameters.Count = 1
                && m.Parameters.[0].ParameterType.FullName = stringTypeDef.FullName)
            |> def.MainModule.ImportReference
        let setAttr (t: Type) (v: string) =
            let ty = getSystemTypeDef t
            let ctor = findStringCtor ty
            let attr = CustomAttribute(ctor)
            attr.ConstructorArguments.Add(CustomAttributeArgument(stringTypeDef, v))
            def.CustomAttributes.Add(attr)
        for data in orig.GetCustomAttributesData() do
            let attrType = data.Constructor.DeclaringType
            if attrTypes.Contains attrType then
                match Seq.toList data.ConstructorArguments with
                | [x] when x.ArgumentType = typeof<string> ->
                    match x.Value with
                    | :? string as s ->
                        setAttr attrType s
                    | _ -> ()
                | _ -> ()

[<Sealed>]
type Compiler() =

    let iG = InlineGenerator()

    let createAssemblyResolvers (opts: CompilerOptions) =
        let aR =
            match opts.AssemblyResolver with
            | Some aR -> aR
            | None -> WebSharper.Compiler.AssemblyResolver.Create()
        let aR = aR.SearchPaths(opts.ReferencePaths)
<<<<<<< HEAD
        (aR, WebSharper.Compiler.LoaderUtility.Resolver(aR) :> IAssemblyResolver)
=======
        (aR, new Resolver(aR) :> IAssemblyResolver)
>>>>>>> 568edc5b

    let getId (d: Code.NamespaceEntity) =
        d.Id

    let visit visitClass visitInterface visitResource visitNestedClass visitNestedInterface (assembly: Code.Assembly) =
        let names = HashSet()
        let genCl (c: CodeModel.Class) =
            if c.Generics.Length > 0 then "`" + string c.Generics.Length else ""   
        let genInt (i: CodeModel.Interface) =
            if i.Generics.Length > 0 then "`" + string i.Generics.Length else ""  
        let rec onClass (ctx: Choice<string,Code.Class>) fullName sourceName (c: Code.Class) =
            match ctx with
            | Choice1Of2 ns -> visitClass ns sourceName c
            | Choice2Of2 parent -> visitNestedClass parent sourceName c
            for nC in c.NestedClasses do
                let nestedSourceName = iG.GetSourceName nC
                let nestedFullName = fullName + "." + nestedSourceName + genCl nC
                if not (names.Add nestedFullName) then failwithf "Duplicate type definition: %s" nestedFullName
                onClass (Choice2Of2 c) nestedFullName nestedSourceName nC
            for nI in c.NestedInterfaces do
                let nestedSourceName = iG.GetSourceName nI
                let nestedFullName = fullName + "." + nestedSourceName + genInt nI
                if not (names.Add nestedFullName) then failwithf "Duplicate type definition: %s" nestedFullName
                visitNestedInterface c nestedSourceName nI
        for ns in assembly.Namespaces do
            for c in ns.Classes do
                let sourceName = iG.GetSourceName c
                let fullName = ns.Name + "." + sourceName + genCl c
                if not (names.Add fullName) then failwithf "Duplicate type definition: %s" fullName
                onClass (Choice1Of2 ns.Name) fullName sourceName c
            for i in ns.Interfaces do
                let sourceName = iG.GetSourceName i
                let fullName = ns.Name + "." + sourceName + genInt i
                if not (names.Add fullName) then failwithf "Duplicate type definition: %s" fullName
                visitInterface ns.Name sourceName i
            for r in ns.Resources do
                let sourceName = iG.GetSourceName r
                let fullName = ns.Name + "." + sourceName
                if not (names.Add fullName) then failwithf "Duplicate type definition: %s" fullName
                visitResource ns.Name sourceName r

    let buildInitialTypes assembly (def: AssemblyDefinition) =
        let types : Types = Dictionary()
        let genTypes : GenericTypes = Dictionary()
        let build attrs ns sourceName (x: Code.NamespaceEntity) =
            let attrs = attrs ||| TypeAttributes.Public
            let tD = TypeDefinition(ns, sourceName, attrs)
            types.[getId x] <- tD
            def.MainModule.Types.Add(tD)
        let buildType attrs ns sourceName (x: Code.TypeDeclaration) =
            build attrs ns sourceName x
            match x.Generics.Length with
            | 0 -> ()
            | gs -> genTypes.[getId x] <- gs 
        let buildNested attrs (parent: Code.NamespaceEntity) sourceName (x: Code.TypeDeclaration) =
            match types.TryGetValue parent.Id with
            | true, parent ->
                let attrs = attrs ||| TypeAttributes.NestedPublic
                let tD = TypeDefinition(null, sourceName, attrs)
                tD.DeclaringType <- parent
                types.[getId x] <- tD
                parent.NestedTypes.Add tD
                match x.Generics.Length with
                | 0 -> ()
                | gs -> genTypes.[getId x] <- gs 
            | _ -> ()
        let interf =
            TypeAttributes.Interface
            ||| TypeAttributes.Abstract
        assembly
        |> visit
            (buildType TypeAttributes.Class)
            (buildType interf)
            (build TypeAttributes.Class)
            (buildNested TypeAttributes.Class)
            (buildNested interf)
        types, genTypes

    let findFSharpCoreFullName options =
        let fsCorePath =
            options.ReferencePaths
            |> Seq.tryFind (fun p -> p.ToLower().EndsWith("fsharp.core.dll"))
        match fsCorePath with
        | None -> typedefof<list<_>>.Assembly.FullName
        | Some p ->
            AssemblyName.GetAssemblyName(p).FullName

    let buildAssembly resolver options (assembly: Code.Assembly) =
        if box assembly = null then
            failwithf "buildAssembly: assembly cannot be null"
        let aND = AssemblyNameDefinition(options.AssemblyName, options.AssemblyVersion)
        let mp = ModuleParameters()
        mp.Kind <-
            match options.Kind with
            | ConsoleKind -> ModuleKind.Console
            | LibraryKind -> ModuleKind.Dll
            | WindowsKind -> ModuleKind.Windows
        mp.AssemblyResolver <- resolver
        mp.Runtime <- TargetRuntime.Net_4_0 // TODO: make a parameter
        let comments : Comments = Dictionary()
        let def = AssemblyDefinition.CreateAssembly(aND, options.AssemblyName, mp)
        let types, genTypes = buildInitialTypes assembly def
        let tB = TypeBuilder(resolver, def, findFSharpCoreFullName options)
        let tC = TypeConverter(tB, types, genTypes)
        let mB = MemberBuilder(tB, def)
        let mC = MemberConverter(tB, mB, tC, types, iG, def, comments, options, [])
        assembly
        |> visit
            (fun _ _ c -> mC.Class c)
            (fun _ _ i -> mC.Interface i)
            (fun _ _ r -> mC.Resource r)
            (fun _ _ c -> mC.Class c)
            (fun _ _ i -> mC.Interface i)
        mC.AddDependencies(assembly, def)
        (def, comments, mB)

    let addResourceExports (mB: MemberBuilder) (def: AssemblyDefinition) =
        let addResource name mime =
            def.CustomAttributes.Add(mB.BuildWebResourceAttribute(name, mime))
        for r in def.MainModule.Resources do
            if r.IsPublic then
                match CT.TryGuessByFileName r.Name with
                | Some (CT.JavaScript as res) ->
                    addResource r.Name res.Text
                | Some (CT.Css as res) ->
                    addResource r.Name res.Text
                | _ -> () // TODO: correct here?

    member c.Compile(resolver, options, assembly, ?originalAssembly: Assembly) =
        let (def, comments, mB) = buildAssembly resolver options assembly
        for f in options.EmbeddedResources do
            EmbeddedResource(Path.GetFileName(f), ManifestResourceAttributes.Public, File.ReadAllBytes(f))
            |> def.MainModule.Resources.Add
        addResourceExports mB def
        
        let assemblyPrototypes = Dictionary()
        for ns in assembly.Namespaces do
            let rec addClass parentFullName (c: CodeModel.Class) =
                let sn = 
                    parentFullName + 
                    (match c.SourceName with Some n -> n | _ -> c.Name.[c.Name.LastIndexOf('.') + 1 ..]) +
                    (match c.Generics with [] -> "" | g -> "`" + string (List.length g))
                assemblyPrototypes.Add(sn, c.Name)
                for nc in c.NestedClasses do addClass (sn + "+") nc
            for c in ns.Classes do addClass (ns.Name + ".") c

        // Add WebSharper metadata
        let meta = WebSharper.Compiler.Reflector.TransformAssembly assemblyPrototypes def
        WebSharper.Compiler.FrontEnd.ModifyWIGAssembly meta def |> ignore

        let doc = XmlDocGenerator(def, comments)
        let r = CompiledAssembly(def, doc, options)
        match originalAssembly with
        | None -> ()
        | Some assem -> r.SetAssemblyAttributes(assem)
        match options.OutputPath with
        | None -> ()
        | Some out -> r.Save out
        match options.DocPath with
        | None -> ()
        | Some docPath -> doc.Generate docPath
        r

    member c.Compile(options, assembly, ?originalAssembly) =
        let (aR, resolver) = createAssemblyResolvers options
        c.Compile(resolver, options, assembly, ?originalAssembly = originalAssembly)

    member c.StartProgram(args, assembly, ?resolver: WebSharper.Compiler.AssemblyResolver, ?originalAssembly: Assembly) =
        let opts =
            let opts = CompilerOptions.Parse args
            match resolver with
            | None -> opts
            | Some r -> { opts with AssemblyResolver = Some r }
        let (aR, resolver) = createAssemblyResolvers opts
        aR.Wrap <| fun () ->
            c.Compile(resolver, opts, assembly, ?originalAssembly = originalAssembly)
            |> ignore
        0

    member c.Start(args, assembly, ?resolver) =
        c.StartProgram(args, assembly, ?resolver = resolver)

    member c.Start(args, assembly, original, ?resolver) =
        c.StartProgram(args, assembly, ?resolver = resolver, originalAssembly = original)

    static member Create() =
        Compiler()<|MERGE_RESOLUTION|>--- conflicted
+++ resolved
@@ -1268,11 +1268,7 @@
             | Some aR -> aR
             | None -> WebSharper.Compiler.AssemblyResolver.Create()
         let aR = aR.SearchPaths(opts.ReferencePaths)
-<<<<<<< HEAD
         (aR, WebSharper.Compiler.LoaderUtility.Resolver(aR) :> IAssemblyResolver)
-=======
-        (aR, new Resolver(aR) :> IAssemblyResolver)
->>>>>>> 568edc5b
 
     let getId (d: Code.NamespaceEntity) =
         d.Id
