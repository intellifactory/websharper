<Project Sdk="Microsoft.NET.Sdk">
  <PropertyGroup>
    <TargetFrameworks>net461</TargetFrameworks>
    <GenerateDocumentationFile>true</GenerateDocumentationFile>
  </PropertyGroup>
<<<<<<< HEAD
=======
  <Import Project="../../../msbuild/FSharp.targets" />
  <ItemGroup>
    <ProjectReference Include="..\WebSharper.Compiler\WebSharper.Compiler.fsproj">
      <Name>WebSharper.Compiler</Name>
      <Project>{bfb21b61-fda9-4814-a728-7d43038e0b57}</Project>
      <Private>True</Private>
    </ProjectReference>
    <ProjectReference Include="..\WebSharper.Core.JavaScript\WebSharper.Core.JavaScript.fsproj">
      <Name>WebSharper.Core.JavaScript</Name>
      <Project>{891cb1bd-128a-4455-8f02-a726b0b2eacf}</Project>
      <Private>True</Private>
    </ProjectReference>
    <ProjectReference Include="..\WebSharper.Core\WebSharper.Core.fsproj">
      <Name>WebSharper.Core</Name>
      <Project>{52741881-8d64-4639-8b5c-19c060958c35}</Project>
      <Private>True</Private>
    </ProjectReference>
  </ItemGroup>
>>>>>>> 65d78ecc
  <ItemGroup>
    <Compile Include="RoslynHelpers.fs" />
    <Compile Include="Scoping.fs" />
    <Compile Include="Continuation.fs" />
    <Compile Include="CodeReader.fs" />
    <Compile Include="ProjectReader.fs" />
    <Compile Include="Main.fs" />
    <None Include="genHelpers.fsx" />
    <None Include="paket.references" />
  </ItemGroup>
  <ItemGroup>
    <ProjectReference Include="..\WebSharper.Core\WebSharper.Core.fsproj" />
    <ProjectReference Include="..\WebSharper.Compiler\WebSharper.Compiler.fsproj" />
  </ItemGroup>
  <Import Project="..\..\..\msbuild\FSharp.targets" />
  <Import Project="..\..\..\.paket\Paket.Restore.targets" />
</Project>
<|MERGE_RESOLUTION|>--- conflicted
+++ resolved
@@ -1,43 +1,23 @@
-<Project Sdk="Microsoft.NET.Sdk">
-  <PropertyGroup>
-    <TargetFrameworks>net461</TargetFrameworks>
-    <GenerateDocumentationFile>true</GenerateDocumentationFile>
-  </PropertyGroup>
-<<<<<<< HEAD
-=======
-  <Import Project="../../../msbuild/FSharp.targets" />
-  <ItemGroup>
-    <ProjectReference Include="..\WebSharper.Compiler\WebSharper.Compiler.fsproj">
-      <Name>WebSharper.Compiler</Name>
-      <Project>{bfb21b61-fda9-4814-a728-7d43038e0b57}</Project>
-      <Private>True</Private>
-    </ProjectReference>
-    <ProjectReference Include="..\WebSharper.Core.JavaScript\WebSharper.Core.JavaScript.fsproj">
-      <Name>WebSharper.Core.JavaScript</Name>
-      <Project>{891cb1bd-128a-4455-8f02-a726b0b2eacf}</Project>
-      <Private>True</Private>
-    </ProjectReference>
-    <ProjectReference Include="..\WebSharper.Core\WebSharper.Core.fsproj">
-      <Name>WebSharper.Core</Name>
-      <Project>{52741881-8d64-4639-8b5c-19c060958c35}</Project>
-      <Private>True</Private>
-    </ProjectReference>
-  </ItemGroup>
->>>>>>> 65d78ecc
-  <ItemGroup>
-    <Compile Include="RoslynHelpers.fs" />
-    <Compile Include="Scoping.fs" />
-    <Compile Include="Continuation.fs" />
-    <Compile Include="CodeReader.fs" />
-    <Compile Include="ProjectReader.fs" />
-    <Compile Include="Main.fs" />
-    <None Include="genHelpers.fsx" />
-    <None Include="paket.references" />
-  </ItemGroup>
-  <ItemGroup>
-    <ProjectReference Include="..\WebSharper.Core\WebSharper.Core.fsproj" />
-    <ProjectReference Include="..\WebSharper.Compiler\WebSharper.Compiler.fsproj" />
-  </ItemGroup>
-  <Import Project="..\..\..\msbuild\FSharp.targets" />
-  <Import Project="..\..\..\.paket\Paket.Restore.targets" />
-</Project>
+<Project Sdk="Microsoft.NET.Sdk">
+  <PropertyGroup>
+    <TargetFrameworks>net461</TargetFrameworks>
+    <GenerateDocumentationFile>true</GenerateDocumentationFile>
+  </PropertyGroup>
+  <ItemGroup>
+    <Compile Include="RoslynHelpers.fs" />
+    <Compile Include="Scoping.fs" />
+    <Compile Include="Continuation.fs" />
+    <Compile Include="CodeReader.fs" />
+    <Compile Include="ProjectReader.fs" />
+    <Compile Include="Main.fs" />
+    <None Include="genHelpers.fsx" />
+    <None Include="paket.references" />
+  </ItemGroup>
+  <ItemGroup>
+    <ProjectReference Include="..\WebSharper.Core\WebSharper.Core.fsproj" />
+    <ProjectReference Include="..\WebSharper.Core.JavaScript\WebSharper.Core.JavaScript.fsproj" />
+    <ProjectReference Include="..\WebSharper.Compiler\WebSharper.Compiler.fsproj" />
+  </ItemGroup>
+  <Import Project="..\..\..\msbuild\FSharp.targets" />
+  <Import Project="..\..\..\.paket\Paket.Restore.targets" />
+</Project>