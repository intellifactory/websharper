--- conflicted
+++ resolved
@@ -108,16 +108,6 @@
         | Array  a -> box (a |> Array.map ParameterObject.ToObj)
 
 type CompiledMember =
-<<<<<<< HEAD
-    | Instance of string
-    | Static of Address
-    | New
-    | NewIndexed of int
-    | Inline
-    | NotCompiledInline
-    | Macro of TypeDefinition * option<ParameterObject> * option<CompiledMember> 
-    | Remote of RemotingKind * MethodHandle * option<TypeDefinition * option<ParameterObject>>
-=======
     | Instance of name:string
     | Static of address:Address
     | AsStatic of address:Address
@@ -126,7 +116,6 @@
     | Inline of isCompiled:bool * assertReturnType:bool
     | Macro of macroType:TypeDefinition * parameters:option<ParameterObject> * fallback:option<CompiledMember> 
     | Remote of kind:RemotingKind * handle:MethodHandle * remotingProvider:option<TypeDefinition * option<ParameterObject>>
->>>>>>> 65d78ecc
 
 type CompiledField =
     | InstanceField of name:string
