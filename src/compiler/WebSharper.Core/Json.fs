--- conflicted
+++ resolved
@@ -964,7 +964,6 @@
 
 let recordEncoder dE (i: FormatSettings) (ta: TAttrs) =
     let t = ta.Type
-//    let mt = R.TypeDefinition.FromType t
     let fs =
         FST.GetRecordFields(t, flags)
         |> Array.map (fun f ->
@@ -987,7 +986,6 @@
 
 let recordDecoder dD (i: FormatSettings) (ta: TAttrs) =
     let t = ta.Type
-//    let mt = R.TypeDefinition.FromType t
     let mk = FSV.PreComputeRecordConstructor(t, flags)
     let fs =
         FST.GetRecordFields(t, flags)
@@ -1444,8 +1442,6 @@
             match x with
             | [x] -> Array (String x :: acc)
             | y :: x -> encA (String y :: acc) x
-//            | P.Global x -> Array (String x :: acc)
-//            | P.Local (x, y) -> encA (String y :: acc) x
         let types =
             Array (List.ofSeq (dict.Keys |> Seq.map (fun a -> a.Value |> encA [])))
         Object [
@@ -1477,8 +1473,8 @@
             Pack = pack
         }
 
-let culture = System.Globalization.CultureInfo.InvariantCulture
-let dtstyle = System.Globalization.DateTimeStyles.None
+    let culture = System.Globalization.CultureInfo.InvariantCulture
+    let dtstyle = System.Globalization.DateTimeStyles.None
 
 type FormatOptions =
     {
@@ -1671,9 +1667,6 @@
     static member Create() =
         Provider PlainProviderInternals.format
 
-<<<<<<< HEAD
-    static member CreateTyped (info: M.Metadata) =
-=======
     static member Create (options: FormatOptions) =
         Provider
             { PlainProviderInternals.format with
@@ -1681,8 +1674,7 @@
                 DecodeDateTime = fun ta -> options.DecodeDateTime ta.DateTimeFormat
             }
 
-    static member CreateTyped (info: M.Info) =
->>>>>>> ef110954
+    static member CreateTyped (info: M.Metadata) =
         Provider (TypedProviderInternals.format info)
 
     member this.GetDecoder(t: System.Type) : Decoder =
