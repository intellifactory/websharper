// $begin{copyright}
//
// This file is part of WebSharper
//
// Copyright (c) 2008-2016 IntelliFactory
//
// Licensed under the Apache License, Version 2.0 (the "License"); you
// may not use this file except in compliance with the License.  You may
// obtain a copy of the License at
//
//     http://www.apache.org/licenses/LICENSE-2.0
//
// Unless required by applicable law or agreed to in writing, software
// distributed under the License is distributed on an "AS IS" BASIS,
// WITHOUT WARRANTIES OR CONDITIONS OF ANY KIND, either express or
// implied.  See the License for the specific language governing
// permissions and limitations under the License.
//
// $end{copyright}

module WebSharper.Core.Remoting

open System
open System.Collections.Generic
open System.Reflection
open System.Threading.Tasks
open System.Collections.Concurrent

module FI = FastInvoke
module J = WebSharper.Core.Json
module M = WebSharper.Core.Metadata
//module R = WebSharper.Core.Reflection

type FST = Reflection.FSharpType
type FSV = Reflection.FSharpValue
type Headers = string -> option<string>

type IAsyncAdapter =
    abstract member Box : obj -> Async<obj>

exception InvalidAsyncException

[<Sealed>]
type AsyncAdapter<'T>() =
    interface IAsyncAdapter with
        member this.Box(x: obj) : Async<obj> =
            match x with
            | :? Async<'T> as a ->
                async {
                    let! x = a
                    return box x
                }
            | _ ->
                raise InvalidAsyncException

[<Sealed>]
type TaskAdapter<'T>() =
    interface IAsyncAdapter with
        member this.Box(x: obj) : Async<obj> =
            match x with
            | :? Task<'T> as a ->
                async {
                    let! x = Async.AwaitTask a
                    return box x
                }
            | _ ->
                raise InvalidAsyncException

let getResultEncoder (jP: J.Provider) (m: MethodInfo) =
    let t = m.ReturnType
    let tD = if t.IsGenericType then t.GetGenericTypeDefinition() else t
    if t.IsGenericType && tD = typedefof<Async<_>> then
        let eT = t.GetGenericArguments().[0]
        let aa =
            typedefof<AsyncAdapter<_>>.MakeGenericType(eT)
            |> Activator.CreateInstance :?> IAsyncAdapter
        let enc = jP.GetEncoder eT
        fun (x: obj) ->
            async {
                let! x = aa.Box x
                return jP.Pack (enc.Encode x)
            }
    elif t.IsGenericType && tD = typedefof<Task<_>> then
        let eT = t.GetGenericArguments().[0]
        let aa =
            typedefof<TaskAdapter<_>>.MakeGenericType(eT)
            |> Activator.CreateInstance :?> IAsyncAdapter
        let enc = jP.GetEncoder eT
        fun (x: obj) ->
            async {
                let! x = aa.Box x
                return jP.Pack (enc.Encode x)
            }
    elif tD = typeof<Task> then
        fun (x: obj) ->
            let enc = jP.GetEncoder<unit>()
            async {
                let! x = Async.AwaitIAsyncResult (unbox<Task> x)
                return jP.Pack (enc.Encode ())
            }
    elif t = typeof<Void> || t = typeof<unit> then
        let enc = jP.GetEncoder typeof<unit>
        fun (x: obj) ->
            jP.Pack (enc.Encode null)
            |> async.Return
    else
        let enc = jP.GetEncoder t
        fun (x: obj) ->
            jP.Pack (enc.Encode x)
            |> async.Return

type Response =
    {
        Content : string
        ContentType : string
    }

type Request =
    {
        Body : string
        Headers : Headers
    }

let getParameterDecoder (jP: J.Provider) (m: MethodInfo) =
    let par = m.GetParameters()
    match par.Length with
    | 0 -> fun _ -> [||]
    | 1 ->
        let decoder = jP.GetDecoder par.[0].ParameterType
        fun x ->
            match x with
            | J.Array [j] -> [| decoder.Decode j |]
            | _ -> failwith "RPC parameter not received a single element array"
    | _ ->
        let decoders = par |> Array.map (fun p -> jP.GetDecoder p.ParameterType)
        fun x ->
            match x with
            | J.Array a -> Array.map2 (fun (d: J.Decoder) i -> d.Decode i) decoders (Array.ofList a)
            | _ -> failwith "RPC parameters not received as an array"

exception InvalidHandlerException of Type

let handlers = Dictionary<System.Type, obj>()

let AddHandler (t: System.Type) (h: obj) =
    handlers.[t] <- h

let toConverter (jP: J.Provider) (m: MethodInfo) =
    let enc = getResultEncoder jP m
    let dec = getParameterDecoder jP m
    let run = FI.Compile m
    if m.IsStatic then
        fun j ->
            let v = dec j
            run.InvokeN(v) |> enc
    else
        fun j ->
            let t = m.DeclaringType
            match handlers.TryFind t with
            | None -> 
                raise InvalidHandlerException
            | Some inst ->
                let args = dec j
                let ps = Array.zeroCreate (args.Length + 1)
                for i in 1 .. args.Length do
                    ps.[i] <- args.[i - 1]
                ps.[0] <- inst
                run.InvokeN(ps) |> enc
<<<<<<< HEAD
=======
            | None ->
                raise (InvalidHandlerException t)
>>>>>>> 60c037d5

[<Literal>]
let HEADER_NAME = "x-websharper-rpc"

let IsRemotingRequest (h: Headers) =
    match h HEADER_NAME with
    | Some _ -> true
    | None ->
        match h "Access-Control-Request-Headers" with
        | Some s when s.Contains HEADER_NAME -> true
        | _ -> false

exception InvalidHeadersException
exception NoRemoteAttributeException

[<Sealed>]
type Server(info, jP) =
    let remote = M.Utilities.getRemoteMethods info
    let d = ConcurrentDictionary()
    let getConverter m =
        match remote.TryFind m with
        | None -> raise NoRemoteAttributeException
        | Some (td, m) -> toConverter jP (AST.Reflection.LoadMethod td m)
    let getCachedConverter m =
        d.GetOrAdd(m, valueFactory = Func<_,_>(getConverter))

    member this.HandleRequest(req: Request) =
        match req.Headers HEADER_NAME with
        | None -> raise InvalidHeadersException
        | Some m ->
            let m = M.MethodHandle.Unpack m
            let args = J.Parse req.Body
            let conv = getCachedConverter m
            let convd = conv args
            async {
                let! x = convd
                let r = J.Stringify x
                return {
                    ContentType = "application/json"
                    Content = r
                }
            }

    member this.JsonProvider = jP

    static member Create info jP = Server(info, jP)<|MERGE_RESOLUTION|>--- conflicted
+++ resolved
@@ -158,7 +158,7 @@
             let t = m.DeclaringType
             match handlers.TryFind t with
             | None -> 
-                raise InvalidHandlerException
+                raise (InvalidHandlerException t)
             | Some inst ->
                 let args = dec j
                 let ps = Array.zeroCreate (args.Length + 1)
@@ -166,11 +166,6 @@
                     ps.[i] <- args.[i - 1]
                 ps.[0] <- inst
                 run.InvokeN(ps) |> enc
-<<<<<<< HEAD
-=======
-            | None ->
-                raise (InvalidHandlerException t)
->>>>>>> 60c037d5
 
 [<Literal>]
 let HEADER_NAME = "x-websharper-rpc"
