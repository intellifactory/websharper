﻿// $begin{copyright}
//
// This file is part of WebSharper
//
// Copyright (c) 2008-2016 IntelliFactory
//
// Licensed under the Apache License, Version 2.0 (the "License"); you
// may not use this file except in compliance with the License.  You may
// obtain a copy of the License at
//
//     http://www.apache.org/licenses/LICENSE-2.0
//
// Unless required by applicable law or agreed to in writing, software
// distributed under the License is distributed on an "AS IS" BASIS,
// WITHOUT WARRANTIES OR CONDITIONS OF ANY KIND, either express or
// implied.  See the License for the specific language governing
// permissions and limitations under the License.
//
// $end{copyright}

[<AutoOpen>]
module WebSharper.Core.AST.ASTHelpers

open WebSharper.Core

/// Constructs a Concrete<'T> instance
let Generic e g =
    {
        Entity = e
        Generics = g
    }

/// Constructs a Concrete<'T> instance with empty type argument list
let NonGeneric e =
    {
        Entity = e
        Generics = []
    }

/// Constructs a ConcreteType case
let GenericType td g = ConcreteType (Generic td g)

/// Constructs a ConcreteType case with empty type argument list
let NonGenericType td = ConcreteType (NonGeneric td)

/// Removes wrapping ExprSourcePos case if present from an AST.Expression
let IgnoreExprSourcePos expr =
    match expr with
    | ExprSourcePos (_, e) -> e
    | _ -> expr

let (|IgnoreExprSourcePos|) expr =
    match expr with
    | ExprSourcePos (_, e) -> e
    | _ -> expr

/// Copies wrapping ExprSourcePos case if present to another AST.Expression
let WithSourcePosOfExpr sourceExpr expr =
    match sourceExpr with      
    | ExprSourcePos (pos, _) -> ExprSourcePos (pos, expr)
    | _ -> expr

/// Removes wrapping ExprSourcePos case if present from an AST.Statement
let IgnoreStatementSourcePos expr =
    match expr with
    | StatementSourcePos (_, e) -> e
    | _ -> expr

/// Copies wrapping ExprSourcePos case if present to another AST.Statement
let WithSourcePosOfStatement sourceStatement statement =
    match sourceStatement with      
    | ExprSourcePos (pos, _) -> ExprSourcePos (pos, statement)
    | _ -> statement

/// Creates an AST.Literal value from an object
let ReadLiteral (value: obj) =
    match value with
    | x when obj.ReferenceEquals(x, null) -> Null      
    | :? bool   as x -> Bool   x
    | :? byte   as x -> Byte   x
    | :? char   as x -> Char   x
    | :? double as x -> Double x
    | :? int    as x -> Int    x
    | :? int16  as x -> Int16  x
    | :? int64  as x -> Int64  x
    | :? sbyte  as x -> SByte  x
    | :? single as x -> Single x
    | :? string as x -> String x
    | :? uint16 as x -> UInt16 x
    | :? uint32 as x -> UInt32 x
    | :? uint64 as x -> UInt64 x
    | :? decimal as x -> Decimal x
    | _ -> failwithf "Literal value not recognized: %A" value

let private uncheckedOps =
    TypeDefinition {
        Assembly = "FSharp.Core"
        FullName = "Microsoft.FSharp.Core.Operators+Unchecked"
    }

let private defaultOf =
    Method {
        MethodName = "DefaultOf"
        Parameters = []
        ReturnType = TypeParameter 0
        Generics = 1
    }

/// Creates a call to a macro that generates default value for type
let DefaultValueOf (typ : Type) =
    Call(None, NonGeneric uncheckedOps, Generic defaultOf [typ], [])

let IsDefaultValue td meth =
    td = uncheckedOps && meth = defaultOf

let (|DefaultValueOf|_|) expr =
    match IgnoreExprSourcePos expr with
    | Call(None, { Entity = td; Generics = [] }, { Entity = meth; Generics = [ typ ] }, []) when IsDefaultValue td meth -> Some typ
    | _ -> None

/// Combines a list of AST.Statements into a single AST.Statement
let CombineStatements statements =
    let mutable go = true
    let woEmpty =
        statements |> List.filter (fun s -> 
            match IgnoreStatementSourcePos s with
            | Empty 
            | ExprStatement Undefined -> false
            | DoNotReturn -> 
                go <- false
                false
            | Break _
            | Continue _
            | Throw _
            | Return _ ->
                if go then
                    go <- false
                    true
                else false
            | FuncDeclaration _ -> true
            | _ -> go
        )    
    match woEmpty with
    | [] -> Empty
    | [s] -> s
    | _ -> Block woEmpty

/// Combines a list of AST.Expressions into a single AST.Expression
let CombineExpressions exprs =
    let rec collect es =
        es |> Seq.collect (fun e ->  
            match IgnoreExprSourcePos e with 
            | Undefined -> Seq.empty 
            | Sequential i -> collect i
            | i -> Seq.singleton i
        )
    match collect exprs |> List.ofSeq with
    | [] -> Undefined
    | [ a ] -> a
    | res -> Sequential res

/// Creates a GlobalAccess case from an access list in normal order
let Global a = GlobalAccess { Module = StandardLibrary; Address = Hashed (List.rev a) }

/// Recognizes a WebSharper Runtime address
let (|RuntimeAddress|_|) a =
    match a with
    | { Module = JavaScriptFile "Runtime"; Address = a } -> Some a
    | _ -> None

/// Make a proxy for a by-address value, having two functions for get/set.
let MakeRef getVal setVal typ =
    let value = Id.New("v", false, ?typ = typ)
    Object [
        "get", (Function ([], typ, Return getVal))
        "set", (Function ([value], None, ExprStatement (setVal (Var value))))
    ]

/// Make a proxy for a out argument, having a setter function.
let MakeOutRef setVal typ =
    let value = Id.New("v", false)
    Object [
        "set", (Function ([value], typ, ExprStatement (setVal (Var value))))
    ]

/// Gets the value from a by-address value proxy
let GetRef r =
    Appl(ItemGet (r, Value (String "get"), Pure), [], NoSideEffect, Some 0)

/// Sets the value of a by-address value proxy
let SetRef r v =
    Appl(ItemGet (r, Value (String "set"), Pure), [v], NonPure, Some 1)

/// recognizes .NET names for binary operators
let (|BinaryOpName|_|) = function
    | "op_Addition" -> Some BinaryOperator.``+``
    | "op_Subtraction" -> Some BinaryOperator.``-``
    | "op_Multiply" -> Some BinaryOperator.``*``
    | "op_Division" -> Some BinaryOperator.``/``
    | "op_Modulus" -> Some BinaryOperator.``%``
    | "op_ExclusiveOr" -> Some BinaryOperator.``^``
    | "op_BitwiseAnd" -> Some BinaryOperator.``&``
    | "op_BitwiseOr" -> Some BinaryOperator.``|``
    | "op_LogicalAnd" -> Some BinaryOperator.``&&``
    | "op_LogicalOr" -> Some BinaryOperator.``||``
    | "op_LeftShift" -> Some BinaryOperator.``<<``
    | "op_RightShift" -> Some BinaryOperator.``>>``
    | "op_Equality" -> Some BinaryOperator.``==``
    | "op_Inequality" -> Some BinaryOperator.``!=``
    | "op_GreaterThan" -> Some BinaryOperator.``>``
    | "op_LessThan" -> Some BinaryOperator.``<``
    | "op_GreaterThanOrEqual" -> Some BinaryOperator.``>=``
    | "op_LessThanOrEqual" -> Some BinaryOperator.``<=``
    | _ -> None

/// recognizes .NET names for unary operators
let (|UnaryOpName|_|) = function
    | "op_UnaryPlus" -> Some UnaryOperator.``+``
    | "op_LogicalNot" -> Some UnaryOperator.``!``
    | "op_UnaryNegation" -> Some UnaryOperator.``-``
    | "op_OnesComplement" -> Some UnaryOperator.``~``
    | _ -> None

let erasedUnions = 
    System.Collections.Generic.HashSet (
        seq {
            yield TypeDefinition {
                Assembly = "WebSharper.Core"
                FullName = "WebSharper.JavaScript.Optional`1"
            }
            for i in 2 .. 7 ->
                TypeDefinition {
                    Assembly = "WebSharper.Core"
                    FullName = "WebSharper.JavaScript.Union`" + string i
                }    
        }
    )

let smallIntegralTypes =
    Set [
        "System.Byte"
        "System.SByte"
        "System.Int16"
        "System.Int32"
        "System.UInt16"
        "System.UInt32"
    ]

let bigIntegralTypes =
    Set [
        "System.Int64"
        "System.UInt64" 
    ]

let integralTypes =  smallIntegralTypes + bigIntegralTypes

let scalarTypes =
    integralTypes
    + Set [
        "System.Double"
        "System.Single"
        "System.TimeSpan"
        "System.DateTime"
    ]

let comparableTypes =
    scalarTypes
    + Set [
        "System.String"
        "System.Char"
    ]

let private (|SmallIntegralType|BigIntegralType|ScalarType|CharType|StringType|NonNumericType|) n =
    if smallIntegralTypes.Contains n then SmallIntegralType
    elif bigIntegralTypes.Contains n then BigIntegralType
    elif scalarTypes.Contains n then ScalarType
    elif n = "System.Char" then CharType
    elif n = "System.String" then StringType
    else NonNumericType

let MathTrunc expr =
<<<<<<< HEAD
    Application(ItemGet(Global ["Math"], Value (String "trunc"), Pure), [expr], Pure, Some 1)
=======
    Appl(ItemGet(Global ["Math"], Value (String "trunc"), Pure), [expr], Pure, Some 1)
>>>>>>> 65d78ecc

let NumericConversion (fromTyp: TypeDefinition) (toTyp: TypeDefinition) expr =
    match fromTyp.Value.FullName, toTyp.Value.FullName with
    | SmallIntegralType, (SmallIntegralType | BigIntegralType | ScalarType)
    | (BigIntegralType | NonNumericType), (SmallIntegralType | BigIntegralType | ScalarType)
    | ScalarType, ScalarType
    | CharType, (CharType | StringType)
    | StringType, StringType
        -> expr
    | ScalarType, SmallIntegralType
        -> expr ^>> !~(Int 0)
    | ScalarType, BigIntegralType
        -> MathTrunc expr
    | (SmallIntegralType | BigIntegralType | ScalarType), CharType
        -> Appl(Global ["String"; "fromCharCode"], [expr], Pure, Some 1)
    | CharType, (SmallIntegralType | BigIntegralType | ScalarType)
<<<<<<< HEAD
        -> Application(ItemGet(expr, Value (String "charCodeAt"), Pure), [ Value (Int 0) ], Pure, None) 
=======
        -> Appl(ItemGet(expr, Value (String "charCodeAt"), Pure), [ Value (Int 0) ], Pure, None) 
>>>>>>> 65d78ecc
    | (SmallIntegralType | BigIntegralType | ScalarType | NonNumericType), StringType
        -> Appl(Global ["String"], [expr], Pure, Some 1)
    | StringType, (SmallIntegralType | BigIntegralType | ScalarType)
        -> Appl(Global ["Number"], [expr], Pure, Some 1)
    | _ -> expr

/// Change every occurence of one Id to another
type ReplaceId(fromId, toId) =
    inherit Transformer()
    
    override this.TransformId i =
        if i = fromId then toId else i

/// Change every occurence of multiple Ids
type ReplaceIds(repl : System.Collections.Generic.IDictionary<Id, Id>) =
    inherit Transformer()
    
    override this.TransformId i =
        match repl.TryGetValue i with
        | true, j -> j
        | _ -> i

let EmbedAST<'T> (v: Expression) : FSharp.Quotations.Expr<'T> =
    FSharp.Quotations.Expr.Value(v, typeof<'T>) 
    |> FSharp.Quotations.Expr.Cast

module TSType =
    open System

    let Basic x = TSType.Named [ x ]
    let (|Basic|_|) = function
        | TSType.Named [ x ] -> Some x
        | _ -> None
    
    let Object = Basic "object"
    let (|Object|_|) = function
        | Basic "object" -> Some ()
        | _ -> None
    let Null = Basic "null"
    let (|Null|_|) = function
        | Basic "null" -> Some ()
        | _ -> None
    let String = Basic "string"
    let (|String|_|) = function
        | Basic "string" -> Some ()
        | _ -> None
    let Number = Basic "number"
    let (|Number|_|) = function
        | Basic "number" -> Some ()
        | _ -> None
    let Boolean = Basic "boolean"
    let (|Boolean|_|) = function
        | Basic "boolean" -> Some ()
        | _ -> None
    let Never = Basic "never"
    let (|Never|_|) = function
        | Basic "never" -> Some ()
        | _ -> None
    let Void = Basic "void"
    let (|Void|_|) = function
        | Basic "void" -> Some ()
        | _ -> None
    let private Array = Basic "Array"
    let ArrayOf t = TSType.Generic(Array, [ t ])
    let (|ArrayOf|_|) t = 
        match t with
        | TSType.Generic(TSType.Named [ "Array" ], [ t ]) -> Some t
        | _ -> None
    let LambdaWithOpt (a, r) = TSType.Function(None, a, None, r)
    let Lambda (a, r) = 
        let a =
            match a with
            | [ TSType.Param _ as p ] -> [ p, true ]
            | _ -> a |> List.map (fun a -> a, false) 
        TSType.Function(None, a, None, r)

    let Parse x =
        match x with
        | "any" -> TSType.Any
        | _ -> 
            TSType.Named (List.ofArray (x.Split('.')))

    let private ByRef = TSType.Named [ "WebSharper"; "ByRef" ]
    let ByRefOf x = TSType.Generic(ByRef, [ x ])<|MERGE_RESOLUTION|>--- conflicted
+++ resolved
@@ -279,11 +279,7 @@
     else NonNumericType
 
 let MathTrunc expr =
-<<<<<<< HEAD
-    Application(ItemGet(Global ["Math"], Value (String "trunc"), Pure), [expr], Pure, Some 1)
-=======
     Appl(ItemGet(Global ["Math"], Value (String "trunc"), Pure), [expr], Pure, Some 1)
->>>>>>> 65d78ecc
 
 let NumericConversion (fromTyp: TypeDefinition) (toTyp: TypeDefinition) expr =
     match fromTyp.Value.FullName, toTyp.Value.FullName with
@@ -300,11 +296,7 @@
     | (SmallIntegralType | BigIntegralType | ScalarType), CharType
         -> Appl(Global ["String"; "fromCharCode"], [expr], Pure, Some 1)
     | CharType, (SmallIntegralType | BigIntegralType | ScalarType)
-<<<<<<< HEAD
-        -> Application(ItemGet(expr, Value (String "charCodeAt"), Pure), [ Value (Int 0) ], Pure, None) 
-=======
         -> Appl(ItemGet(expr, Value (String "charCodeAt"), Pure), [ Value (Int 0) ], Pure, None) 
->>>>>>> 65d78ecc
     | (SmallIntegralType | BigIntegralType | ScalarType | NonNumericType), StringType
         -> Appl(Global ["String"], [expr], Pure, Some 1)
     | StringType, (SmallIntegralType | BigIntegralType | ScalarType)
@@ -332,8 +324,8 @@
     |> FSharp.Quotations.Expr.Cast
 
 module TSType =
-    open System
-
+    open System
+
     let Basic x = TSType.Named [ x ]
     let (|Basic|_|) = function
         | TSType.Named [ x ] -> Some x
