--- conflicted
+++ resolved
@@ -150,13 +150,6 @@
         )
     )
 
-<<<<<<< HEAD
-let isOptionalParam (v: FSMFV) =
-    v.Attributes |> Seq.exists (fun a ->
-        a.AttributeType.FullName = "System.Runtime.InteropServices.OptionalAttribute"
-    )
-
-=======
 let isOptionalParam (p: FSharpParameter) =
     p.Attributes |> Seq.exists (fun a ->
         a.AttributeType.FullName = "System.Runtime.InteropServices.OptionalAttribute"
@@ -169,7 +162,6 @@
         else None
     )
 
->>>>>>> 65d78ecc
 let isAbstractClass (e: FSharpEntity) =
     e.Attributes |> Seq.exists (fun a ->
         a.AttributeType.FullName = "Microsoft.FSharp.Core.AbstractClassAttribute"
@@ -397,14 +389,6 @@
         |> HashSet
 
     let baseCls =
-<<<<<<< HEAD
-        if fsharpSpecific || cls.IsValueType || annot.IsStub || def.Value.FullName = "System.Object" then
-            None
-        elif annot.Prototype = Some false then
-            cls.BaseType |> Option.bind (fun t -> t.TypeDefinition |> sr.ReadTypeDefinition |> ignoreSystemObject)
-        else 
-            cls.BaseType |> Option.map (fun t -> t.TypeDefinition |> sr.ReadTypeDefinition)
-=======
         if cls.IsFSharpExceptionDeclaration then
             Some (NonGeneric Definitions.Exception)
         elif fsharpSpecific || cls.IsValueType || annot.IsStub || def.Value.FullName = "System.Object" then
@@ -418,7 +402,6 @@
         cls.AllInterfaces |> Seq.map (fun t -> t |> sr.ReadType clsTparams |> getConcreteType) |> List.ofSeq
 
     let mutable selfCtorFields = []
->>>>>>> 65d78ecc
 
     for m in members do
         match m with
@@ -435,18 +418,6 @@
                     | t :: r when (t.IsMemberThisValue || t.IsConstructorThisValue) && not isExt -> r, Some t
                     | a -> a, None
 
-<<<<<<< HEAD
-                a
-                |> function 
-                | [ u ] when CodeReader.isUnit u.FullType -> []
-                | a -> a
-                , t
-
-            let getParamIsOpt (a: list<FSMFV>) =
-                // if there is only a single parameter and it's generic, make it optional
-                match a with
-                | [ p ] -> p.FullType.IsGenericParameter
-=======
                 try
                     a
                     |> function 
@@ -464,23 +435,15 @@
                 // if there is only a single parameter and it's generic, make it optional
                 match a with
                 | [ p, _ ] -> p.FullType.IsGenericParameter
->>>>>>> 65d78ecc
                 | _ -> false
             
             let getVarsAndThis() =
                 let a, t = getArgsAndThis()
                 let isOpt = getParamIsOpt a
-<<<<<<< HEAD
-                a |> List.map (fun p -> 
-                    CodeReader.namedId (isOpt || isOptionalParam p) p
-                ),
-                t |> Option.map (fun p -> CodeReader.namedId false p)
-=======
                 a |> List.map (fun (x, p) -> 
                     CodeReader.namedId None (isOpt || Option.exists isOptionalParam p) x
                 ),
                 t |> Option.map (fun p -> CodeReader.namedId None false p)
->>>>>>> 65d78ecc
                
             let error m = comp.AddError(Some (CodeReader.getRange meth.DeclarationLocation), SourceError m)
             let warn m = comp.AddWarning(Some (CodeReader.getRange meth.DeclarationLocation), SourceWarning m)
@@ -527,21 +490,12 @@
                             [
                                 match t with
                                 | Some t ->
-<<<<<<< HEAD
-                                    yield t, (CodeReader.namedId false t, CodeReader.ThisArg)
-                                | _ -> ()
-                                for p in a ->   
-                                    p, 
-                                    (CodeReader.namedId (isOpt || isOptionalParam p) p, 
-                                        if CodeReader.isByRef p.FullType 
-=======
                                     yield t, (CodeReader.namedId None false t, CodeReader.ThisArg)
                                 | _ -> ()
                                 for x, p in a ->   
                                     x, 
                                     (CodeReader.namedId None (isOpt || Option.exists isOptionalParam p) x, 
                                         if CodeReader.isByRef x.FullType 
->>>>>>> 65d78ecc
                                         then CodeReader.ByRefArg 
                                         else
                                             if noCurriedOpt then CodeReader.LocalVar
@@ -580,14 +534,10 @@
                             let b = 
                                 match memdef with
                                 | Member.Constructor _ -> 
-<<<<<<< HEAD
-                                    try CodeReader.fixCtor def baseCls b
-=======
                                     try 
                                         let b, cgenFieldNames = CodeReader.fixCtor def baseCls b
                                         selfCtorFields <- cgenFieldNames
                                         b
->>>>>>> 65d78ecc
                                     with e ->
                                         let tryGetExprSourcePos expr =
                                             match expr with
@@ -732,18 +682,11 @@
                         checkNotAbstract() 
                         let vars, thisVar = getVarsAndThis()
                         try 
-<<<<<<< HEAD
-                            let parsed = WebSharper.Compiler.Recognize.createInline comp.MutableExternals thisVar vars mAnnot.Pure (Some "") js
-                            if addModuleValueProp N.Inline parsed then
-                                addMethod None mAnnot mdef N.Inline true None parsed   
-                            else addM N.Inline true None parsed
-=======
                             let nr = N.Inline ta
                             let parsed = WebSharper.Compiler.Recognize.createInline comp.MutableExternals thisVar vars mAnnot.Pure (Some (JavaScriptFile "")) js
                             if addModuleValueProp nr parsed then
                                 addMethod None mAnnot mdef nr true None parsed   
                             else addM nr true None parsed
->>>>>>> 65d78ecc
                         with e ->
                             error ("Error parsing inline JavaScript: " + e.Message)
                     | A.MemberKind.Constant c ->
@@ -792,13 +735,8 @@
                     | A.MemberKind.Inline (js, ta) ->
                         let vars, thisVar = getVarsAndThis()
                         try
-<<<<<<< HEAD
-                            let parsed = WebSharper.Compiler.Recognize.createInline comp.MutableExternals thisVar vars mAnnot.Pure (Some "") js
-                            addC N.Inline true None parsed 
-=======
                             let parsed = WebSharper.Compiler.Recognize.createInline comp.MutableExternals thisVar vars mAnnot.Pure (Some (JavaScriptFile "")) js
                             addC (N.Inline ta) true None parsed 
->>>>>>> 65d78ecc
                         with e ->
                             error ("Error parsing inline JavaScript: " + e.Message)
                     | A.MemberKind.Direct js ->
@@ -925,35 +863,6 @@
 
             comp.AddCustomType(def, i)
 
-            let maxCaseFields =
-                cases |> Seq.map (fun c ->
-                    match c.Kind with
-                    | NormalFSharpUnionCase cs -> List.length cs
-                    | _ -> 0
-                ) |> Seq.max
-            
-            let tag =
-                {
-                    StrongName = Some "$"
-                    IsStatic = false
-                    IsOptional = false
-                    IsReadonly = true
-                    FieldType = NonGenericType Definitions.Int
-                }
-            clsMembers.Add (NotResolvedMember.Field ("$", tag))
-
-            for i = 0 to maxCaseFields - 1 do
-                let name = "$" + string i
-                let caseField =
-                    {
-                        StrongName = Some name
-                        IsStatic = false
-                        IsOptional = false
-                        IsReadonly = true
-                        FieldType = NonGenericType Definitions.Obj
-                    }
-                clsMembers.Add (NotResolvedMember.Field (name, caseField))
-
         if (cls.IsFSharpRecord || cls.IsFSharpExceptionDeclaration) then
             let cdef =
                 Hashed {
