--- conflicted
+++ resolved
@@ -12,14 +12,7 @@
 open WebSharper.Compiler.FSharp.ErrorPrinting
 open FSharp.Compiler.SourceCodeServices
 
-<<<<<<< HEAD
-let Compile (config : WsConfig) (warnSettings: WarnSettings) (logger: LoggerBase) (checkerFactory: unit -> FSharpChecker) (tryGetMetadata: Assembly -> Result<WebSharper.Core.Metadata.Info, string> option) =
-    let (StartTimer, TimedStage) = logger.TimedOut()
-    StartTimer()
-    
-=======
-let Compile (config : WsConfig) (warnSettings: WarnSettings) (logger: LoggerBase) (checker: FSharpChecker) (compiler: FSharp.WebSharperFSharpCompiler) (tryGetMetadata: Assembly -> Result<WebSharper.Core.Metadata.Info, string> option) =    
->>>>>>> ff0a099c
+let Compile (config : WsConfig) (warnSettings: WarnSettings) (logger: LoggerBase) (checkerFactory: unit -> FSharpChecker) (tryGetMetadata: Assembly -> Result<WebSharper.Core.Metadata.Info, string> option) =    
     if config.AssemblyFile = null then
         argError "You must provide assembly output path."
     
@@ -47,7 +40,7 @@
     else
 
     let checker = checkerFactory()
-    let compiler = WebSharper.Compiler.FSharp.WebSharperFSharpCompiler(logger.Out, checker)
+    let compiler = WebSharper.Compiler.FSharp.WebSharperFSharpCompiler(checker)
     compiler.WarnSettings <- warnSettings
 
     let isBundleOnly = config.ProjectType = Some BundleOnly
