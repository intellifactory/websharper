--- conflicted
+++ resolved
@@ -136,28 +136,21 @@
             Optional = defaultArg opt false
             Type = typ
         }
-<<<<<<< HEAD
-
-/// Represents JavaScript expressions.
-and Expression =
-    | Application of E * list<E>
-=======
-
-and Modifiers =
-    | None = 0
-    | Private = 1
-    | Public = 2
-    | ReadOnly = 4
-
-and DeclKind =
-    | VarDecl
-    | ConstDecl
-    | LetDecl
+
+and Modifiers =
+    | None = 0
+    | Private = 1
+    | Public = 2
+    | ReadOnly = 4
+
+and DeclKind =
+    | VarDecl
+    | ConstDecl
+    | LetDecl
 
 /// Represents JavaScript expressions.
 and Expression =
     | Application of E * list<Id> * list<E>
->>>>>>> 65d78ecc
     | Binary      of E * BinaryOperator * E
     | Conditional of E * E * E
     | Constant    of Literal
@@ -248,11 +241,7 @@
 
 and Member =
     | Method      of bool * Id * list<Id> * option<list<S>>
-<<<<<<< HEAD
-    | Constructor of list<Id> * option<list<S>>
-=======
     | Constructor of list<Id * Modifiers> * option<list<S>>
->>>>>>> 65d78ecc
     | Property    of bool * Id 
 
 /// Represents switch elements.
@@ -271,19 +260,11 @@
     match e with 
     | ExprPos(e, _) -> IgnoreExprPos e 
     | _ -> e
-<<<<<<< HEAD
 
 /// Remove source position wrapper.
 let (|IgnoreEPos|) e = IgnoreExprPos e 
 
 /// Remove source position wrapper.
-=======
-
-/// Remove source position wrapper.
-let (|IgnoreEPos|) e = IgnoreExprPos e 
-
-/// Remove source position wrapper.
->>>>>>> 65d78ecc
 let rec IgnoreStatementPos s =
     match s with 
     | StatementPos(s, _) -> IgnoreStatementPos s 
