--- conflicted
+++ resolved
@@ -91,10 +91,7 @@
 let Precedence expression =
     match S.IgnoreExprPos expression with
     | S.Cast _
-<<<<<<< HEAD
-=======
     | S.Lambda(_, _, _, true)
->>>>>>> 65d78ecc
     | S.Application _ -> 2
     | S.Binary (_, op, _) -> BinaryOperatorPrecedence op
     | S.Conditional _ -> 15
@@ -211,22 +208,6 @@
 
 let BlockLayout items =
     if List.isEmpty items then 
-<<<<<<< HEAD
-        Token "{}" 
-    else
-        Token "{"
-        -- ListLayout (fun a b -> a -- b) Indent items
-        -- Token "}"
-
-let inline Label (l: S.Label) =
-    Word l
-
-let rec Id (id: S.Id) =
-    Word id.Name
-    ++ Conditional (Token "?") id.Optional
-    ++ TypeAnnotation id.Type
-
-=======
         Word "{ }" 
     else
         Word "{"
@@ -252,7 +233,6 @@
     ++ (if modifiers.HasFlag S.Modifiers.ReadOnly then Word "readonly" else Empty)
     ++ Id id
 
->>>>>>> 65d78ecc
 and TypeAnnotation a =
     Optional (fun t -> Token ":" ++ Expression t) a
 
@@ -324,17 +304,6 @@
         SourceName n ++ Id x
     | S.Var x ->
         Id x
-<<<<<<< HEAD
-    | S.Lambda (name, formals, body) ->
-        Word "function"
-        ++ Optional Id name
-        ++ Parens (CommaSeparated Id formals)
-        -- BlockLayout (List.map (Statement true) body)
-    | S.New (x, xs) ->
-        Word "new"
-        ++ MemberExpression x
-        ++ Parens (CommaSeparated AssignmentExpression xs)
-=======
     | S.Lambda (name, formals, body, isArrow) ->
         let args = Parens (CommaSeparated Id formals) 
         if isArrow then
@@ -355,7 +324,6 @@
         if List.isEmpty ts
         then call ++ args
         else call ++ Token "<" ++ CommaSeparated Id ts ++ Token ">" ++ args
->>>>>>> 65d78ecc
     | S.NewObject [] ->
         Token "{}"
     | S.NewObject fields ->
@@ -365,19 +333,11 @@
             ++ AssignmentExpression v
         if fields.Length <= 2 then
             Token "{"
-<<<<<<< HEAD
-            ++ ListLayout (fun a b -> a ++ Token "," ++ b) pair fields
-            ++ Token "}"
-        else
-            Token "{"
-            -- Indent (ListLayout (fun a b -> a ++ Token "," -- b) pair fields)
-=======
             ++ ListLayout (fun a b -> a ++ Token ", " ++ b) pair fields
             ++ Token "}"
         else
             Token "{"
             -- Indent (ListLayout (fun a b -> a ++ Token ", " -- b) pair fields)
->>>>>>> 65d78ecc
             -- Token "}"
     | S.Postfix (x, op) ->
         ParensExpression PostfixOperatorPrecedence x
@@ -424,21 +384,13 @@
         ++ Parens (Expression e)
         ++ Token ";"
     | S.Empty ->
-<<<<<<< HEAD
-        if canBeEmpty then Empty else Token "{}"
-=======
         if canBeEmpty then Empty else Word "{ }"
->>>>>>> 65d78ecc
     | S.Ignore e ->
         let rec dangerous e =
             match e with
             | S.Lambda _ | S.NewObject _ -> true
             | S.ExprPos (x, _)
-<<<<<<< HEAD
-            | S.Application (x, _)
-=======
             | S.Application (x, _, _)
->>>>>>> 65d78ecc
             | S.Binary (x, _, _)
             | S.Conditional (x, _, _)
             | S.Postfix (x, _) -> dangerous x
@@ -502,11 +454,7 @@
         ++ s1L
         -- s2L
     | S.Labelled (label, s) ->
-<<<<<<< HEAD
-        Label label ++ Token ":" ++ Statement canBeEmpty s
-=======
         Label label ++ Token ": " ++ Statement canBeEmpty s
->>>>>>> 65d78ecc
     | S.Return e ->
         Word "return"
         ++ Optional Expression e
@@ -558,19 +506,11 @@
         ++ NonTypedId id
         ++ Parens (CommaSeparated Id formals)
         ++ TypeAnnotation id.Type 
-<<<<<<< HEAD
-        -- BlockLayout (List.map (Statement true) body)
-    | S.Export s ->
-        Word "export" ++ Statement false s
-    | S.ExportAlias (a, b) ->
-        Word "export" ++ Token "{" ++ Id a ++ Word "as" ++ Id b ++ Token "}"
-=======
         ++ BlockLayout (List.map (Statement true) body)
     | S.Export s ->
         Word "export" ++ Statement false s
     | S.ExportAlias (a, b) ->
         Word "export" ++ Word "{" ++ Id a ++ Word "as" ++ Id b ++ Word "}"
->>>>>>> 65d78ecc
     | S.ImportAll (None, m) ->
         Word "import " ++ Token (QuoteString m) 
     | S.ImportAll (Some i, m) ->
@@ -583,64 +523,36 @@
         Word "declare" ++ Statement false s
     | S.DeclareGlobal s ->
         Word "declare global"
-<<<<<<< HEAD
-        -- BlockLayout (List.map (Statement true) s)
-    | S.Namespace (n, s) ->
-        Word "namespace" ++ Id n
-        -- BlockLayout (List.map (Statement true) s)
-=======
         ++ BlockLayout (List.map (Statement true) s)
     | S.Namespace (n, s) ->
         Word "namespace" ++ Id n
         ++ BlockLayout (List.map (Statement true) s)
->>>>>>> 65d78ecc
     | S.Class (n, a, b, i, ms) ->
         Conditional (Word "abstract") a
         ++ Word "class" 
         ++ Id n 
         ++ Optional (fun b -> Word "extends" ++ Expression b) b
         ++ OptionalList (fun i -> Word "implements" ++ CommaSeparated Expression i) i
-<<<<<<< HEAD
-        -- BlockLayout (List.map Member ms)
-=======
         ++ BlockLayout (List.map (Member true) ms)
->>>>>>> 65d78ecc
     | S.Interface (n, i, ms) ->
         Word "interface" 
         ++ Id n 
         ++ OptionalList (fun i -> Word "extends" ++ CommaSeparated Expression i) i
-<<<<<<< HEAD
-        -- BlockLayout (List.map Member ms)
-
-and Member mem =
-    match mem with
-    | S.Method (s, n, args, body) ->
-        Conditional (Word "abstract") (Option.isNone body)
-=======
         ++ BlockLayout (List.map (Member false) ms)
 
 and Member isClass mem =
     match mem with
     | S.Method (s, n, args, body) ->
         Conditional (Word "abstract") (isClass && Option.isNone body)
->>>>>>> 65d78ecc
         ++ Conditional (Word "static") s
         ++ NonTypedId n
         ++ Parens (CommaSeparated Id args)
         ++ TypeAnnotation n.Type 
-<<<<<<< HEAD
-        -- Optional (List.map (Statement true) >> BlockLayout) body
-    | S.Constructor (args, body) ->
-        Word "constructor"
-        ++ Parens (CommaSeparated Id args)
-        -- Optional (List.map (Statement true) >> BlockLayout) body
-=======
         ++ Optional (List.map (Statement true) >> BlockLayout) body
     | S.Constructor (args, body) ->
         Word "constructor"
         ++ Parens (CommaSeparated IdAndModifiers args)
         ++ Optional (List.map (Statement true) >> BlockLayout) body
->>>>>>> 65d78ecc
     | S.Property (s, n) ->
         Conditional (Word "static") s
         ++ Id n
