--- conflicted
+++ resolved
@@ -1,12 +1,7 @@
-Mono.Cecil
-<<<<<<< HEAD
-    exclude Mono.Cecil.Rocks.dll
-//Microsoft.NETCore.Platforms
-=======
-  exclude Mono.Cecil.Rocks.dll
->>>>>>> eddcbe0c
-group fcs
-    FSharp.Compiler.Service
-    FSharp.Core
-    NLog
-    NLog.FSharp
+Mono.Cecil
+exclude Mono.Cecil.Rocks.dll
+group fcs
+    FSharp.Compiler.Service
+    FSharp.Core
+    NLog
+    NLog.FSharp