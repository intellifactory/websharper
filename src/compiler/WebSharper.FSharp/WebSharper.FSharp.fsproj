<Project Sdk="Microsoft.NET.Sdk">
  <PropertyGroup>
    <TargetFrameworks>net461;netcoreapp2.0</TargetFrameworks>
    <OutputType>Exe</OutputType>
    <Signed>False</Signed>
    <FSharpTool>True</FSharpTool>
  </PropertyGroup>
  <ItemGroup>
    <Compile Include="ErrorPrinting.fs" />
    <Compile Include="Program.fs" />
    <Content Include="wsfsc-netcore.cmd">
      <CopyToOutputDirectory>PreserveNewest</CopyToOutputDirectory>
    </Content>
    <Content Include="wsfsc-netcore.sh">
      <CopyToOutputDirectory>PreserveNewest</CopyToOutputDirectory>
    </Content>
    <None Include="paket.references" />
  </ItemGroup>
  <Target Name="CopyToOutput" AfterTargets="Build">
    <ItemGroup>
      <FSharpCoreExtraFiles Include="..\..\..\packages\fsharp4\FSharp.Core\lib\net45\FSharp.Core.sigdata" />
      <FSharpCoreExtraFiles Include="..\..\..\packages\fsharp4\FSharp.Core\lib\net45\FSharp.Core.optdata" />
    </ItemGroup>
    <Copy SourceFiles="@(FSharpCoreExtraFiles)" DestinationFiles="@(FSharpCoreExtraFiles->'..\..\..\build\$(Configuration)\FSharp\%(Filename)%(Extension)')" />
  </Target>
  <ItemGroup>
    <ProjectReference Include="..\WebSharper.Compiler.FSharp\WebSharper.Compiler.FSharp.fsproj" />
    <ProjectReference Include="..\WebSharper.Core.JavaScript\WebSharper.Core.JavaScript.fsproj" />
    <ProjectReference Include="..\WebSharper.Compiler\WebSharper.Compiler.fsproj" />
    <ProjectReference Include="..\WebSharper.Core\WebSharper.Core.fsproj" />
    <ProjectReference Include="..\WebSharper.InterfaceGenerator\WebSharper.InterfaceGenerator.fsproj" />
  </ItemGroup>
<<<<<<< HEAD
  <Import Project="..\..\..\msbuild\FSharp.targets" />
  <Import Project="..\..\..\.paket\Paket.Restore.targets" />
</Project>

=======
  <Choose>
    <When Condition="$(TargetFrameworkIdentifier) == '.NETFramework' And $(TargetFrameworkVersion) == 'v4.5'">
      <ItemGroup>
        <Reference Include="FSharp.Compiler.Service">
          <HintPath>..\..\..\packages\fcs\FSharp.Compiler.Service\lib\net45\FSharp.Compiler.Service.dll</HintPath>
          <Private>True</Private>
          <Paket>True</Paket>
        </Reference>
      </ItemGroup>
    </When>
  </Choose>
  <Choose>
    <When Condition="$(TargetFrameworkIdentifier) == '.NETFramework' And $(TargetFrameworkVersion) == 'v4.5'">
      <ItemGroup>
        <Reference Include="System.Collections.Immutable">
          <HintPath>..\..\..\packages\fcs\System.Collections.Immutable\lib\netstandard1.0\System.Collections.Immutable.dll</HintPath>
          <Private>True</Private>
          <Paket>True</Paket>
        </Reference>
      </ItemGroup>
    </When>
  </Choose>
  <Choose>
    <When Condition="$(TargetFrameworkIdentifier) == '.NETFramework' And $(TargetFrameworkVersion) == 'v4.5'">
      <ItemGroup>
        <Reference Include="System.Reflection.Metadata">
          <HintPath>..\..\..\packages\fcs\System.Reflection.Metadata\lib\netstandard1.1\System.Reflection.Metadata.dll</HintPath>
          <Private>True</Private>
          <Paket>True</Paket>
        </Reference>
      </ItemGroup>
    </When>
  </Choose>
  <Choose>
    <When Condition="$(TargetFrameworkIdentifier) == '.NETFramework' And ($(TargetFrameworkVersion) == 'v4.5' Or $(TargetFrameworkVersion) == 'v4.6')">
      <ItemGroup>
        <Reference Include="FSharp.Core">
          <HintPath>..\..\..\packages\fsharp4\FSharp.Core\lib\net45\FSharp.Core.dll</HintPath>
          <Private>True</Private>
          <Paket>True</Paket>
        </Reference>
      </ItemGroup>
    </When>
  </Choose>
  <Choose>
    <When Condition="$(TargetFrameworkIdentifier) == '.NETFramework' And ($(TargetFrameworkVersion) == 'v4.5' Or $(TargetFrameworkVersion) == 'v4.6')">
      <ItemGroup>
        <Reference Include="System.ValueTuple">
          <HintPath>..\..\..\packages\fsharp4\System.ValueTuple\lib\netstandard1.0\System.ValueTuple.dll</HintPath>
          <Private>True</Private>
          <Paket>True</Paket>
        </Reference>
      </ItemGroup>
    </When>
  </Choose>
  <Choose>
    <When Condition="$(TargetFrameworkIdentifier) == '.NETFramework' And ($(TargetFrameworkVersion) == 'v4.5' Or $(TargetFrameworkVersion) == 'v4.6')">
      <ItemGroup>
        <Reference Include="Mono.Cecil">
          <HintPath>..\..\..\packages\Mono.Cecil\lib\net40\Mono.Cecil.dll</HintPath>
          <Private>True</Private>
          <Paket>True</Paket>
        </Reference>
        <Reference Include="Mono.Cecil.Mdb">
          <HintPath>..\..\..\packages\Mono.Cecil\lib\net40\Mono.Cecil.Mdb.dll</HintPath>
          <Private>True</Private>
          <Paket>True</Paket>
        </Reference>
        <Reference Include="Mono.Cecil.Pdb">
          <HintPath>..\..\..\packages\Mono.Cecil\lib\net40\Mono.Cecil.Pdb.dll</HintPath>
          <Private>True</Private>
          <Paket>True</Paket>
        </Reference>
      </ItemGroup>
    </When>
  </Choose>
</Project>
>>>>>>> c14ed374
<|MERGE_RESOLUTION|>--- conflicted
+++ resolved
@@ -1,116 +1,35 @@
-<Project Sdk="Microsoft.NET.Sdk">
-  <PropertyGroup>
-    <TargetFrameworks>net461;netcoreapp2.0</TargetFrameworks>
-    <OutputType>Exe</OutputType>
-    <Signed>False</Signed>
-    <FSharpTool>True</FSharpTool>
-  </PropertyGroup>
-  <ItemGroup>
-    <Compile Include="ErrorPrinting.fs" />
-    <Compile Include="Program.fs" />
-    <Content Include="wsfsc-netcore.cmd">
-      <CopyToOutputDirectory>PreserveNewest</CopyToOutputDirectory>
-    </Content>
-    <Content Include="wsfsc-netcore.sh">
-      <CopyToOutputDirectory>PreserveNewest</CopyToOutputDirectory>
-    </Content>
-    <None Include="paket.references" />
-  </ItemGroup>
-  <Target Name="CopyToOutput" AfterTargets="Build">
-    <ItemGroup>
-      <FSharpCoreExtraFiles Include="..\..\..\packages\fsharp4\FSharp.Core\lib\net45\FSharp.Core.sigdata" />
-      <FSharpCoreExtraFiles Include="..\..\..\packages\fsharp4\FSharp.Core\lib\net45\FSharp.Core.optdata" />
-    </ItemGroup>
-    <Copy SourceFiles="@(FSharpCoreExtraFiles)" DestinationFiles="@(FSharpCoreExtraFiles->'..\..\..\build\$(Configuration)\FSharp\%(Filename)%(Extension)')" />
-  </Target>
-  <ItemGroup>
-    <ProjectReference Include="..\WebSharper.Compiler.FSharp\WebSharper.Compiler.FSharp.fsproj" />
-    <ProjectReference Include="..\WebSharper.Core.JavaScript\WebSharper.Core.JavaScript.fsproj" />
-    <ProjectReference Include="..\WebSharper.Compiler\WebSharper.Compiler.fsproj" />
-    <ProjectReference Include="..\WebSharper.Core\WebSharper.Core.fsproj" />
-    <ProjectReference Include="..\WebSharper.InterfaceGenerator\WebSharper.InterfaceGenerator.fsproj" />
-  </ItemGroup>
-<<<<<<< HEAD
-  <Import Project="..\..\..\msbuild\FSharp.targets" />
-  <Import Project="..\..\..\.paket\Paket.Restore.targets" />
-</Project>
-
-=======
-  <Choose>
-    <When Condition="$(TargetFrameworkIdentifier) == '.NETFramework' And $(TargetFrameworkVersion) == 'v4.5'">
-      <ItemGroup>
-        <Reference Include="FSharp.Compiler.Service">
-          <HintPath>..\..\..\packages\fcs\FSharp.Compiler.Service\lib\net45\FSharp.Compiler.Service.dll</HintPath>
-          <Private>True</Private>
-          <Paket>True</Paket>
-        </Reference>
-      </ItemGroup>
-    </When>
-  </Choose>
-  <Choose>
-    <When Condition="$(TargetFrameworkIdentifier) == '.NETFramework' And $(TargetFrameworkVersion) == 'v4.5'">
-      <ItemGroup>
-        <Reference Include="System.Collections.Immutable">
-          <HintPath>..\..\..\packages\fcs\System.Collections.Immutable\lib\netstandard1.0\System.Collections.Immutable.dll</HintPath>
-          <Private>True</Private>
-          <Paket>True</Paket>
-        </Reference>
-      </ItemGroup>
-    </When>
-  </Choose>
-  <Choose>
-    <When Condition="$(TargetFrameworkIdentifier) == '.NETFramework' And $(TargetFrameworkVersion) == 'v4.5'">
-      <ItemGroup>
-        <Reference Include="System.Reflection.Metadata">
-          <HintPath>..\..\..\packages\fcs\System.Reflection.Metadata\lib\netstandard1.1\System.Reflection.Metadata.dll</HintPath>
-          <Private>True</Private>
-          <Paket>True</Paket>
-        </Reference>
-      </ItemGroup>
-    </When>
-  </Choose>
-  <Choose>
-    <When Condition="$(TargetFrameworkIdentifier) == '.NETFramework' And ($(TargetFrameworkVersion) == 'v4.5' Or $(TargetFrameworkVersion) == 'v4.6')">
-      <ItemGroup>
-        <Reference Include="FSharp.Core">
-          <HintPath>..\..\..\packages\fsharp4\FSharp.Core\lib\net45\FSharp.Core.dll</HintPath>
-          <Private>True</Private>
-          <Paket>True</Paket>
-        </Reference>
-      </ItemGroup>
-    </When>
-  </Choose>
-  <Choose>
-    <When Condition="$(TargetFrameworkIdentifier) == '.NETFramework' And ($(TargetFrameworkVersion) == 'v4.5' Or $(TargetFrameworkVersion) == 'v4.6')">
-      <ItemGroup>
-        <Reference Include="System.ValueTuple">
-          <HintPath>..\..\..\packages\fsharp4\System.ValueTuple\lib\netstandard1.0\System.ValueTuple.dll</HintPath>
-          <Private>True</Private>
-          <Paket>True</Paket>
-        </Reference>
-      </ItemGroup>
-    </When>
-  </Choose>
-  <Choose>
-    <When Condition="$(TargetFrameworkIdentifier) == '.NETFramework' And ($(TargetFrameworkVersion) == 'v4.5' Or $(TargetFrameworkVersion) == 'v4.6')">
-      <ItemGroup>
-        <Reference Include="Mono.Cecil">
-          <HintPath>..\..\..\packages\Mono.Cecil\lib\net40\Mono.Cecil.dll</HintPath>
-          <Private>True</Private>
-          <Paket>True</Paket>
-        </Reference>
-        <Reference Include="Mono.Cecil.Mdb">
-          <HintPath>..\..\..\packages\Mono.Cecil\lib\net40\Mono.Cecil.Mdb.dll</HintPath>
-          <Private>True</Private>
-          <Paket>True</Paket>
-        </Reference>
-        <Reference Include="Mono.Cecil.Pdb">
-          <HintPath>..\..\..\packages\Mono.Cecil\lib\net40\Mono.Cecil.Pdb.dll</HintPath>
-          <Private>True</Private>
-          <Paket>True</Paket>
-        </Reference>
-      </ItemGroup>
-    </When>
-  </Choose>
-</Project>
->>>>>>> c14ed374
+<Project Sdk="Microsoft.NET.Sdk">
+  <PropertyGroup>
+    <TargetFrameworks>net461;netcoreapp2.0</TargetFrameworks>
+    <OutputType>Exe</OutputType>
+    <Signed>False</Signed>
+    <FSharpTool>True</FSharpTool>
+  </PropertyGroup>
+  <ItemGroup>
+    <Compile Include="ErrorPrinting.fs" />
+    <Compile Include="Program.fs" />
+    <Content Include="wsfsc-netcore.cmd">
+      <CopyToOutputDirectory>PreserveNewest</CopyToOutputDirectory>
+    </Content>
+    <Content Include="wsfsc-netcore.sh">
+      <CopyToOutputDirectory>PreserveNewest</CopyToOutputDirectory>
+    </Content>
+    <None Include="paket.references" />
+  </ItemGroup>
+  <Target Name="CopyToOutput" AfterTargets="Build">
+    <ItemGroup>
+      <FSharpCoreExtraFiles Include="..\..\..\packages\fsharp4\FSharp.Core\lib\net45\FSharp.Core.sigdata" />
+      <FSharpCoreExtraFiles Include="..\..\..\packages\fsharp4\FSharp.Core\lib\net45\FSharp.Core.optdata" />
+    </ItemGroup>
+    <Copy SourceFiles="@(FSharpCoreExtraFiles)" DestinationFiles="@(FSharpCoreExtraFiles->'..\..\..\build\$(Configuration)\FSharp\%(Filename)%(Extension)')" />
+  </Target>
+  <ItemGroup>
+    <ProjectReference Include="..\WebSharper.Compiler.FSharp\WebSharper.Compiler.FSharp.fsproj" />
+    <ProjectReference Include="..\WebSharper.Core.JavaScript\WebSharper.Core.JavaScript.fsproj" />
+    <ProjectReference Include="..\WebSharper.Compiler\WebSharper.Compiler.fsproj" />
+    <ProjectReference Include="..\WebSharper.Core\WebSharper.Core.fsproj" />
+    <ProjectReference Include="..\WebSharper.InterfaceGenerator\WebSharper.InterfaceGenerator.fsproj" />
+  </ItemGroup>
+  <Import Project="..\..\..\msbuild\FSharp.targets" />
+  <Import Project="..\..\..\.paket\Paket.Restore.targets" />
+</Project>