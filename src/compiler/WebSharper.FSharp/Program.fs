--- conflicted
+++ resolved
@@ -80,15 +80,7 @@
         exitCode
     else
 
-<<<<<<< HEAD
-    if not (File.Exists config.AssemblyFile) then
-        argError "Output assembly not found"
-
-    TimedStage "F# compilation"
-
     let compilerDir = Path.GetDirectoryName(Assembly.GetExecutingAssembly().Location)
-=======
->>>>>>> 6634534e
     let paths =
         [
             for r in config.References -> Path.GetFullPath r
