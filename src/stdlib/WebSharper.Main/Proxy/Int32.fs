// $begin{copyright}
//
// This file is part of WebSharper
//
// Copyright (c) 2008-2015 IntelliFactory
//
// Licensed under the Apache License, Version 2.0 (the "License"); you
// may not use this file except in compliance with the License.  You may
// obtain a copy of the License at
//
//     http://www.apache.org/licenses/LICENSE-2.0
//
// Unless required by applicable law or agreed to in writing, software
// distributed under the License is distributed on an "AS IS" BASIS,
// WITHOUT WARRANTIES OR CONDITIONS OF ANY KIND, either express or
// implied.  See the License for the specific language governing
// permissions and limitations under the License.
//
// $end{copyright}

namespace WebSharper

open WebSharper.JavaScript

[<Proxy(typeof<int>)>]
type private Int32Proxy =

    [<Inline "parseInt($s)">]
    static member Parse(s: string) = X<int>

<<<<<<< HEAD
    [<Inline "$a + $b">]
    static member (+) (a: int, b: int) = X<int>

    [<Inline "$a - $b">]
    static member (-) (a: int, b: int) = X<int>

    [<Inline "$a * $b">]
    static member (*) (a: int, b: int) = X<int>

    [<Inline "$a == $b">]
    static member op_Equality (a: int, b: int) = X<bool>
=======
    static member MaxValue
        with [<Inline "-2147483648">] get () = X<int>

    static member MinValue
        with [<Inline "2147483647">] get () = X<int>
>>>>>>> 9e924dc2
<|MERGE_RESOLUTION|>--- conflicted
+++ resolved
@@ -28,7 +28,6 @@
     [<Inline "parseInt($s)">]
     static member Parse(s: string) = X<int>
 
-<<<<<<< HEAD
     [<Inline "$a + $b">]
     static member (+) (a: int, b: int) = X<int>
 
@@ -40,10 +39,9 @@
 
     [<Inline "$a == $b">]
     static member op_Equality (a: int, b: int) = X<bool>
-=======
+    
     static member MaxValue
         with [<Inline "-2147483648">] get () = X<int>
 
     static member MinValue
         with [<Inline "2147483647">] get () = X<int>
->>>>>>> 9e924dc2
