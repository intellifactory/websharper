--- conflicted
+++ resolved
@@ -55,43 +55,5 @@
     <Analyzer Include="$(Root)\build\$(Configuration)\CSharp\WebSharper.CSharp.Analyzer.dll" />
     <Analyzer Include="$(Root)\build\$(Configuration)\CSharp\WebSharper.InterfaceGenerator.dll" />
   </ItemGroup>
-<<<<<<< HEAD
   <Import Project="WebSharper.CSharp.targets" />
-=======
-  <PropertyGroup>
-    <WebSharperTaskAssembly Condition=" '$(WebSharperTaskAssembly)' == '' ">$(Root)/build/$(Configuration)/CSharp/WebSharper.MSBuild.CSharp.dll</WebSharperTaskAssembly>
-  </PropertyGroup>
-  <UsingTask AssemblyFile="$(WebSharperTaskAssembly)" TaskName="WebSharper.MSBuild.CSharp.WebSharperTask" />
-  <Target Name="WebSharperCompile" AfterTargets="CoreCompile">
-    <WebSharperTask 
-	  DefineConstants="$(DefineConstants)"
-	  NoStandardLib="$(NoCompilerStandardLib)"
-	  Sources="@(Compile)"  
-	  OutputAssembly="@(IntermediateAssembly)"
-	  References="@(ReferencePath)"
-      Configuration="$(Configuration)"
-      DocumentationFile="$(DocumentationFile)"
-      EmbeddedResources="@(EmbeddedResource)"
-      KeyOriginatorFile="$(KeyOriginatorFile)"
-      MSBuildProjectFullPath="$(MSBuildProjectFullPath)"
-      MSBuildProjectDirectory="$(MSBuildProjectDirectory)"
-      Name="$(AssemblyName)"
-      OutputPath="$(OutputPath)"
-	  WebProjectOutputDir="$(WebProjectOutputDir)"
-      WebSharperBundleOutputDir="$(WebSharperBundleOutputDir)"
-      WebSharperSourceMap="$(WebSharperSourceMap)"          
-      WebSharperHtmlDirectory="$(WebSharperHtmlDirectory)"
-      WebSharperProject="$(WebSharperProject)" 
-	  WebSharperErrorsAsWarnings="$(WebSharperErrorsAsWarnings)"
-      WebSharperDownloadResources="$(WebSharperDownloadResources)"
-	  WebSharperAnalyzeClosures="$(WebSharperAnalyzeClosures)"
-	  ZafirToolPath="$(Root)/build/$(Configuration)/CSharp/ZafirCs.exe"
-	  TargetType="$(OutputType)"
-	  NoConfig="true"
-	  DebugType="$(DebugType)"
-	  SubsystemVersion="$(SubsystemVersion)"
-	  LangVersion="$(LangVersion)"
-	/>
-  </Target>
->>>>>>> 65d78ecc
 </Project>