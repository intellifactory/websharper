﻿<?xml version="1.0" encoding="utf-8"?>
<Project ToolsVersion="14.0" DefaultTargets="Build" xmlns="http://schemas.microsoft.com/developer/msbuild/2003">
  <Import Project="$(MSBuildExtensionsPath)\$(MSBuildToolsVersion)\Microsoft.Common.props" Condition="Exists('$(MSBuildExtensionsPath)\$(MSBuildToolsVersion)\Microsoft.Common.props')" />
  <PropertyGroup>
    <ProjectGuid>{C78F4FFD-9C51-466B-8E35-99588A419D60}</ProjectGuid>
    <OutputType>Library</OutputType>
    <Name>WebSharper.CSharp.Tests</Name>
<<<<<<< HEAD
    <WSMSBuildPath Condition="'$(Configuration)' == 'DebugTests'">Release</WSMSBuildPath>
    <Configuration Condition="'$(Configuration)' == 'DebugTests'">Debug</Configuration>
=======
>>>>>>> 060d63aa
    <OutputType>Library</OutputType>
    <WebSharperProject>Library</WebSharperProject>
    <WebSharperErrorsAsWarnings>True</WebSharperErrorsAsWarnings>
    <AppDesignerFolder>Properties</AppDesignerFolder>
    <RootNamespace>WebSharper.CSharp.Tests</RootNamespace>
    <AssemblyName>WebSharper.CSharp.Tests</AssemblyName>
    <TargetFrameworkVersion>v4.5</TargetFrameworkVersion>
    <FileAlignment>512</FileAlignment>
    <TargetFrameworkProfile />
    <Tests>True</Tests>
  </PropertyGroup>
<<<<<<< HEAD
  <PropertyGroup Condition="'$(Configuration)|$(Platform)' == 'DebugTests|AnyCPU'">
    <Prefer32Bit>false</Prefer32Bit>
    <CodeAnalysisRuleSet>WebSharper.CSharp.Tests.ruleset</CodeAnalysisRuleSet>
  </PropertyGroup>
=======
>>>>>>> 060d63aa
  <PropertyGroup Condition="'$(Configuration)|$(Platform)' == 'Debug|AnyCPU'">
    <Prefer32Bit>false</Prefer32Bit>
    <CodeAnalysisRuleSet>WebSharper.CSharp.Tests.ruleset</CodeAnalysisRuleSet>
  </PropertyGroup>
  <PropertyGroup Condition="'$(Configuration)|$(Platform)' == 'Release|AnyCPU'">
    <Prefer32Bit>false</Prefer32Bit>
    <CodeAnalysisRuleSet>WebSharper.CSharp.Tests.ruleset</CodeAnalysisRuleSet>
  </PropertyGroup>
  <ItemGroup>
    <Compile Include="Arithmetic.cs" />
    <Compile Include="Collections.cs" />
    <Compile Include="Delegate.cs" />
    <Compile Include="InlineControl.cs" />
    <Compile Include="Macro.cs" />
    <Compile Include="Object.cs" />
    <Compile Include="PatternMatching.cs" />
    <Compile Include="Remoting.cs" />
    <Compile Include="Interop.cs" />
    <Compile Include="Linq.cs" />
    <Compile Include="Properties\AssemblyInfo.cs" />
    <Compile Include="String.cs" />
    <Compile Include="Syntax.cs" />
    <Compile Include="Task.cs" />
    <Compile Include="Tests.cs" />
    <Compile Include="Tuples.cs" />
  </ItemGroup>
  <ItemGroup>
    <ProjectReference Include="..\..\src\compiler\WebSharper.Core.JavaScript\WebSharper.Core.JavaScript.fsproj">
      <Name>WebSharper.Core.JavaScript</Name>
      <Project>{891cb1bd-128a-4455-8f02-a726b0b2eacf}</Project>
      <Private>True</Private>
    </ProjectReference>
    <ProjectReference Include="..\..\src\compiler\WebSharper.Core\WebSharper.Core.fsproj">
      <Name>WebSharper.Core</Name>
      <Project>{52741881-8d64-4639-8b5c-19c060958c35}</Project>
      <Private>True</Private>
    </ProjectReference>
    <ProjectReference Include="..\..\src\sitelets\WebSharper.Web\WebSharper.Web.fsproj">
      <Project>{fe6ba781-fdc9-4bb5-b38a-3bb9841ea836}</Project>
      <Name>WebSharper.Web</Name>
    </ProjectReference>
    <ProjectReference Include="..\..\src\stdlib\WebSharper.Collections\WebSharper.Collections.fsproj">
      <Name>WebSharper.Collections</Name>
      <Project>{4ef94364-b50f-4906-ab91-77bca8413d60}</Project>
      <Private>True</Private>
    </ProjectReference>
    <ProjectReference Include="..\..\src\stdlib\WebSharper.Control\WebSharper.Control.fsproj">
      <Name>WebSharper.Control</Name>
      <Project>{666977bf-e022-4c8f-b53d-5d294d41010f}</Project>
      <Private>True</Private>
    </ProjectReference>
    <ProjectReference Include="..\..\src\stdlib\WebSharper.JavaScript\WebSharper.JavaScript.fsproj">
      <Name>WebSharper.JavaScript</Name>
      <Project>{3f2ceb8b-6ffd-45d0-8dbc-a5eed112ce68}</Project>
      <Private>True</Private>
    </ProjectReference>
    <ProjectReference Include="..\..\src\stdlib\WebSharper.Testing\WebSharper.Testing.fsproj">
      <Name>WebSharper.Testing</Name>
      <Project>{a7f7a74b-d0ee-4918-8a54-280fc7d2a30c}</Project>
      <Private>True</Private>
    </ProjectReference>
    <ProjectReference Include="..\..\src\stdlib\WebSharper.Main\WebSharper.Main.fsproj">
      <Name>WebSharper.Main</Name>
      <Project>{a28d0cc6-9c9c-4438-81e2-0c21fb9549a3}</Project>
      <Private>True</Private>
    </ProjectReference>
    <ProjectReference Include="..\WebSharper.Collections.Tests\WebSharper.Collections.Tests.fsproj">
      <Project>{bb4817e7-12a1-4622-b8ce-29cb3c406851}</Project>
      <Name>WebSharper.Collections.Tests</Name>
    </ProjectReference>
    <ProjectReference Include="..\WebSharper.InterfaceGenerator.Tests\WebSharper.InterfaceGenerator.Tests.fsproj">
      <Name>WebSharper.InterfaceGenerator.Tests</Name>
      <Project>{4c826618-e150-40f7-b13a-9182f0c3eaca}</Project>
      <Private>True</Private>
    </ProjectReference>
  </ItemGroup>
  <ItemGroup>
    <Reference Include="Microsoft.CSharp" />
    <Reference Include="System" />
    <Reference Include="WebSharper.Sitelets.Tests, Version=4.0.0.0, Culture=neutral, PublicKeyToken=dcd983dec8f76a71, processorArchitecture=MSIL" />
  </ItemGroup>
  <ItemGroup>
<<<<<<< HEAD
=======
    <None Include="paket.references" />
>>>>>>> 060d63aa
    <None Include="WebSharper.CSharp.Tests.ruleset" />
  </ItemGroup>
  <Import Project="../../msbuild/WebSharper.CSharp.Internal.targets" />
  <Import Project="$(MSBuildToolsPath)\Microsoft.CSharp.targets" />
<<<<<<< HEAD
=======
  <Choose>
    <When Condition="$(TargetFrameworkIdentifier) == '.NETFramework' And ($(TargetFrameworkVersion) == 'v4.5' Or $(TargetFrameworkVersion) == 'v4.6')">
      <ItemGroup>
        <Reference Include="FSharp.Core">
          <HintPath>..\..\packages\fsharp4\FSharp.Core\lib\net45\FSharp.Core.dll</HintPath>
          <Private>True</Private>
          <Paket>True</Paket>
        </Reference>
      </ItemGroup>
    </When>
  </Choose>
  <Choose>
    <When Condition="$(TargetFrameworkIdentifier) == '.NETFramework' And ($(TargetFrameworkVersion) == 'v4.5' Or $(TargetFrameworkVersion) == 'v4.6')">
      <ItemGroup>
        <Reference Include="System.ValueTuple">
          <HintPath>..\..\packages\fsharp4\System.ValueTuple\lib\netstandard1.0\System.ValueTuple.dll</HintPath>
          <Private>True</Private>
          <Paket>True</Paket>
        </Reference>
      </ItemGroup>
    </When>
  </Choose>
>>>>>>> 060d63aa
</Project><|MERGE_RESOLUTION|>--- conflicted
+++ resolved
@@ -1,146 +1,128 @@
-﻿<?xml version="1.0" encoding="utf-8"?>
-<Project ToolsVersion="14.0" DefaultTargets="Build" xmlns="http://schemas.microsoft.com/developer/msbuild/2003">
-  <Import Project="$(MSBuildExtensionsPath)\$(MSBuildToolsVersion)\Microsoft.Common.props" Condition="Exists('$(MSBuildExtensionsPath)\$(MSBuildToolsVersion)\Microsoft.Common.props')" />
-  <PropertyGroup>
-    <ProjectGuid>{C78F4FFD-9C51-466B-8E35-99588A419D60}</ProjectGuid>
-    <OutputType>Library</OutputType>
-    <Name>WebSharper.CSharp.Tests</Name>
-<<<<<<< HEAD
-    <WSMSBuildPath Condition="'$(Configuration)' == 'DebugTests'">Release</WSMSBuildPath>
-    <Configuration Condition="'$(Configuration)' == 'DebugTests'">Debug</Configuration>
-=======
->>>>>>> 060d63aa
-    <OutputType>Library</OutputType>
-    <WebSharperProject>Library</WebSharperProject>
-    <WebSharperErrorsAsWarnings>True</WebSharperErrorsAsWarnings>
-    <AppDesignerFolder>Properties</AppDesignerFolder>
-    <RootNamespace>WebSharper.CSharp.Tests</RootNamespace>
-    <AssemblyName>WebSharper.CSharp.Tests</AssemblyName>
-    <TargetFrameworkVersion>v4.5</TargetFrameworkVersion>
-    <FileAlignment>512</FileAlignment>
-    <TargetFrameworkProfile />
-    <Tests>True</Tests>
-  </PropertyGroup>
-<<<<<<< HEAD
-  <PropertyGroup Condition="'$(Configuration)|$(Platform)' == 'DebugTests|AnyCPU'">
-    <Prefer32Bit>false</Prefer32Bit>
-    <CodeAnalysisRuleSet>WebSharper.CSharp.Tests.ruleset</CodeAnalysisRuleSet>
-  </PropertyGroup>
-=======
->>>>>>> 060d63aa
-  <PropertyGroup Condition="'$(Configuration)|$(Platform)' == 'Debug|AnyCPU'">
-    <Prefer32Bit>false</Prefer32Bit>
-    <CodeAnalysisRuleSet>WebSharper.CSharp.Tests.ruleset</CodeAnalysisRuleSet>
-  </PropertyGroup>
-  <PropertyGroup Condition="'$(Configuration)|$(Platform)' == 'Release|AnyCPU'">
-    <Prefer32Bit>false</Prefer32Bit>
-    <CodeAnalysisRuleSet>WebSharper.CSharp.Tests.ruleset</CodeAnalysisRuleSet>
-  </PropertyGroup>
-  <ItemGroup>
-    <Compile Include="Arithmetic.cs" />
-    <Compile Include="Collections.cs" />
-    <Compile Include="Delegate.cs" />
-    <Compile Include="InlineControl.cs" />
-    <Compile Include="Macro.cs" />
-    <Compile Include="Object.cs" />
-    <Compile Include="PatternMatching.cs" />
-    <Compile Include="Remoting.cs" />
-    <Compile Include="Interop.cs" />
-    <Compile Include="Linq.cs" />
-    <Compile Include="Properties\AssemblyInfo.cs" />
-    <Compile Include="String.cs" />
-    <Compile Include="Syntax.cs" />
-    <Compile Include="Task.cs" />
-    <Compile Include="Tests.cs" />
-    <Compile Include="Tuples.cs" />
-  </ItemGroup>
-  <ItemGroup>
-    <ProjectReference Include="..\..\src\compiler\WebSharper.Core.JavaScript\WebSharper.Core.JavaScript.fsproj">
-      <Name>WebSharper.Core.JavaScript</Name>
-      <Project>{891cb1bd-128a-4455-8f02-a726b0b2eacf}</Project>
-      <Private>True</Private>
-    </ProjectReference>
-    <ProjectReference Include="..\..\src\compiler\WebSharper.Core\WebSharper.Core.fsproj">
-      <Name>WebSharper.Core</Name>
-      <Project>{52741881-8d64-4639-8b5c-19c060958c35}</Project>
-      <Private>True</Private>
-    </ProjectReference>
-    <ProjectReference Include="..\..\src\sitelets\WebSharper.Web\WebSharper.Web.fsproj">
-      <Project>{fe6ba781-fdc9-4bb5-b38a-3bb9841ea836}</Project>
-      <Name>WebSharper.Web</Name>
-    </ProjectReference>
-    <ProjectReference Include="..\..\src\stdlib\WebSharper.Collections\WebSharper.Collections.fsproj">
-      <Name>WebSharper.Collections</Name>
-      <Project>{4ef94364-b50f-4906-ab91-77bca8413d60}</Project>
-      <Private>True</Private>
-    </ProjectReference>
-    <ProjectReference Include="..\..\src\stdlib\WebSharper.Control\WebSharper.Control.fsproj">
-      <Name>WebSharper.Control</Name>
-      <Project>{666977bf-e022-4c8f-b53d-5d294d41010f}</Project>
-      <Private>True</Private>
-    </ProjectReference>
-    <ProjectReference Include="..\..\src\stdlib\WebSharper.JavaScript\WebSharper.JavaScript.fsproj">
-      <Name>WebSharper.JavaScript</Name>
-      <Project>{3f2ceb8b-6ffd-45d0-8dbc-a5eed112ce68}</Project>
-      <Private>True</Private>
-    </ProjectReference>
-    <ProjectReference Include="..\..\src\stdlib\WebSharper.Testing\WebSharper.Testing.fsproj">
-      <Name>WebSharper.Testing</Name>
-      <Project>{a7f7a74b-d0ee-4918-8a54-280fc7d2a30c}</Project>
-      <Private>True</Private>
-    </ProjectReference>
-    <ProjectReference Include="..\..\src\stdlib\WebSharper.Main\WebSharper.Main.fsproj">
-      <Name>WebSharper.Main</Name>
-      <Project>{a28d0cc6-9c9c-4438-81e2-0c21fb9549a3}</Project>
-      <Private>True</Private>
-    </ProjectReference>
-    <ProjectReference Include="..\WebSharper.Collections.Tests\WebSharper.Collections.Tests.fsproj">
-      <Project>{bb4817e7-12a1-4622-b8ce-29cb3c406851}</Project>
-      <Name>WebSharper.Collections.Tests</Name>
-    </ProjectReference>
-    <ProjectReference Include="..\WebSharper.InterfaceGenerator.Tests\WebSharper.InterfaceGenerator.Tests.fsproj">
-      <Name>WebSharper.InterfaceGenerator.Tests</Name>
-      <Project>{4c826618-e150-40f7-b13a-9182f0c3eaca}</Project>
-      <Private>True</Private>
-    </ProjectReference>
-  </ItemGroup>
-  <ItemGroup>
-    <Reference Include="Microsoft.CSharp" />
-    <Reference Include="System" />
-    <Reference Include="WebSharper.Sitelets.Tests, Version=4.0.0.0, Culture=neutral, PublicKeyToken=dcd983dec8f76a71, processorArchitecture=MSIL" />
-  </ItemGroup>
-  <ItemGroup>
-<<<<<<< HEAD
-=======
-    <None Include="paket.references" />
->>>>>>> 060d63aa
-    <None Include="WebSharper.CSharp.Tests.ruleset" />
-  </ItemGroup>
-  <Import Project="../../msbuild/WebSharper.CSharp.Internal.targets" />
-  <Import Project="$(MSBuildToolsPath)\Microsoft.CSharp.targets" />
-<<<<<<< HEAD
-=======
-  <Choose>
-    <When Condition="$(TargetFrameworkIdentifier) == '.NETFramework' And ($(TargetFrameworkVersion) == 'v4.5' Or $(TargetFrameworkVersion) == 'v4.6')">
-      <ItemGroup>
-        <Reference Include="FSharp.Core">
-          <HintPath>..\..\packages\fsharp4\FSharp.Core\lib\net45\FSharp.Core.dll</HintPath>
-          <Private>True</Private>
-          <Paket>True</Paket>
-        </Reference>
-      </ItemGroup>
-    </When>
-  </Choose>
-  <Choose>
-    <When Condition="$(TargetFrameworkIdentifier) == '.NETFramework' And ($(TargetFrameworkVersion) == 'v4.5' Or $(TargetFrameworkVersion) == 'v4.6')">
-      <ItemGroup>
-        <Reference Include="System.ValueTuple">
-          <HintPath>..\..\packages\fsharp4\System.ValueTuple\lib\netstandard1.0\System.ValueTuple.dll</HintPath>
-          <Private>True</Private>
-          <Paket>True</Paket>
-        </Reference>
-      </ItemGroup>
-    </When>
-  </Choose>
->>>>>>> 060d63aa
+﻿<?xml version="1.0" encoding="utf-8"?>
+<Project ToolsVersion="14.0" DefaultTargets="Build" xmlns="http://schemas.microsoft.com/developer/msbuild/2003">
+  <Import Project="$(MSBuildExtensionsPath)\$(MSBuildToolsVersion)\Microsoft.Common.props" Condition="Exists('$(MSBuildExtensionsPath)\$(MSBuildToolsVersion)\Microsoft.Common.props')" />
+  <PropertyGroup>
+    <ProjectGuid>{C78F4FFD-9C51-466B-8E35-99588A419D60}</ProjectGuid>
+    <OutputType>Library</OutputType>
+    <Name>WebSharper.CSharp.Tests</Name>
+    <OutputType>Library</OutputType>
+    <WebSharperProject>Library</WebSharperProject>
+    <WebSharperErrorsAsWarnings>True</WebSharperErrorsAsWarnings>
+    <AppDesignerFolder>Properties</AppDesignerFolder>
+    <RootNamespace>WebSharper.CSharp.Tests</RootNamespace>
+    <AssemblyName>WebSharper.CSharp.Tests</AssemblyName>
+    <TargetFrameworkVersion>v4.5</TargetFrameworkVersion>
+    <FileAlignment>512</FileAlignment>
+    <TargetFrameworkProfile />
+    <Tests>True</Tests>
+  </PropertyGroup>
+  <PropertyGroup Condition="'$(Configuration)|$(Platform)' == 'Debug|AnyCPU'">
+    <Prefer32Bit>false</Prefer32Bit>
+    <CodeAnalysisRuleSet>WebSharper.CSharp.Tests.ruleset</CodeAnalysisRuleSet>
+  </PropertyGroup>
+  <PropertyGroup Condition="'$(Configuration)|$(Platform)' == 'Release|AnyCPU'">
+    <Prefer32Bit>false</Prefer32Bit>
+    <CodeAnalysisRuleSet>WebSharper.CSharp.Tests.ruleset</CodeAnalysisRuleSet>
+  </PropertyGroup>
+  <ItemGroup>
+    <Compile Include="Arithmetic.cs" />
+    <Compile Include="Collections.cs" />
+    <Compile Include="Delegate.cs" />
+    <Compile Include="InlineControl.cs" />
+    <Compile Include="Macro.cs" />
+    <Compile Include="Object.cs" />
+    <Compile Include="PatternMatching.cs" />
+    <Compile Include="Remoting.cs" />
+    <Compile Include="Interop.cs" />
+    <Compile Include="Linq.cs" />
+    <Compile Include="Properties\AssemblyInfo.cs" />
+    <Compile Include="String.cs" />
+    <Compile Include="Syntax.cs" />
+    <Compile Include="Task.cs" />
+    <Compile Include="Tests.cs" />
+    <Compile Include="Tuples.cs" />
+  </ItemGroup>
+  <ItemGroup>
+    <ProjectReference Include="..\..\src\compiler\WebSharper.Core.JavaScript\WebSharper.Core.JavaScript.fsproj">
+      <Name>WebSharper.Core.JavaScript</Name>
+      <Project>{891cb1bd-128a-4455-8f02-a726b0b2eacf}</Project>
+      <Private>True</Private>
+    </ProjectReference>
+    <ProjectReference Include="..\..\src\compiler\WebSharper.Core\WebSharper.Core.fsproj">
+      <Name>WebSharper.Core</Name>
+      <Project>{52741881-8d64-4639-8b5c-19c060958c35}</Project>
+      <Private>True</Private>
+    </ProjectReference>
+    <ProjectReference Include="..\..\src\sitelets\WebSharper.Web\WebSharper.Web.fsproj">
+      <Project>{fe6ba781-fdc9-4bb5-b38a-3bb9841ea836}</Project>
+      <Name>WebSharper.Web</Name>
+    </ProjectReference>
+    <ProjectReference Include="..\..\src\stdlib\WebSharper.Collections\WebSharper.Collections.fsproj">
+      <Name>WebSharper.Collections</Name>
+      <Project>{4ef94364-b50f-4906-ab91-77bca8413d60}</Project>
+      <Private>True</Private>
+    </ProjectReference>
+    <ProjectReference Include="..\..\src\stdlib\WebSharper.Control\WebSharper.Control.fsproj">
+      <Name>WebSharper.Control</Name>
+      <Project>{666977bf-e022-4c8f-b53d-5d294d41010f}</Project>
+      <Private>True</Private>
+    </ProjectReference>
+    <ProjectReference Include="..\..\src\stdlib\WebSharper.JavaScript\WebSharper.JavaScript.fsproj">
+      <Name>WebSharper.JavaScript</Name>
+      <Project>{3f2ceb8b-6ffd-45d0-8dbc-a5eed112ce68}</Project>
+      <Private>True</Private>
+    </ProjectReference>
+    <ProjectReference Include="..\..\src\stdlib\WebSharper.Testing\WebSharper.Testing.fsproj">
+      <Name>WebSharper.Testing</Name>
+      <Project>{a7f7a74b-d0ee-4918-8a54-280fc7d2a30c}</Project>
+      <Private>True</Private>
+    </ProjectReference>
+    <ProjectReference Include="..\..\src\stdlib\WebSharper.Main\WebSharper.Main.fsproj">
+      <Name>WebSharper.Main</Name>
+      <Project>{a28d0cc6-9c9c-4438-81e2-0c21fb9549a3}</Project>
+      <Private>True</Private>
+    </ProjectReference>
+    <ProjectReference Include="..\WebSharper.Collections.Tests\WebSharper.Collections.Tests.fsproj">
+      <Project>{bb4817e7-12a1-4622-b8ce-29cb3c406851}</Project>
+      <Name>WebSharper.Collections.Tests</Name>
+    </ProjectReference>
+    <ProjectReference Include="..\WebSharper.InterfaceGenerator.Tests\WebSharper.InterfaceGenerator.Tests.fsproj">
+      <Name>WebSharper.InterfaceGenerator.Tests</Name>
+      <Project>{4c826618-e150-40f7-b13a-9182f0c3eaca}</Project>
+      <Private>True</Private>
+    </ProjectReference>
+  </ItemGroup>
+  <ItemGroup>
+    <Reference Include="Microsoft.CSharp" />
+    <Reference Include="System" />
+    <Reference Include="WebSharper.Sitelets.Tests, Version=4.0.0.0, Culture=neutral, PublicKeyToken=dcd983dec8f76a71, processorArchitecture=MSIL" />
+  </ItemGroup>
+  <ItemGroup>
+    <None Include="paket.references" />
+    <None Include="WebSharper.CSharp.Tests.ruleset" />
+  </ItemGroup>
+  <Import Project="../../msbuild/WebSharper.CSharp.Internal.targets" />
+  <Import Project="$(MSBuildToolsPath)\Microsoft.CSharp.targets" />
+  <Choose>
+    <When Condition="$(TargetFrameworkIdentifier) == '.NETFramework' And ($(TargetFrameworkVersion) == 'v4.5' Or $(TargetFrameworkVersion) == 'v4.6')">
+      <ItemGroup>
+        <Reference Include="FSharp.Core">
+          <HintPath>..\..\packages\fsharp4\FSharp.Core\lib\net45\FSharp.Core.dll</HintPath>
+          <Private>True</Private>
+          <Paket>True</Paket>
+        </Reference>
+      </ItemGroup>
+    </When>
+  </Choose>
+  <Choose>
+    <When Condition="$(TargetFrameworkIdentifier) == '.NETFramework' And ($(TargetFrameworkVersion) == 'v4.5' Or $(TargetFrameworkVersion) == 'v4.6')">
+      <ItemGroup>
+        <Reference Include="System.ValueTuple">
+          <HintPath>..\..\packages\fsharp4\System.ValueTuple\lib\netstandard1.0\System.ValueTuple.dll</HintPath>
+          <Private>True</Private>
+          <Paket>True</Paket>
+        </Reference>
+      </ItemGroup>
+    </When>
+  </Choose>
 </Project>