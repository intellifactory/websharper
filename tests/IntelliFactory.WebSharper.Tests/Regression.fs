--- conflicted
+++ resolved
@@ -1,294 +1,291 @@
-// $begin{copyright}
-//
-// This file is part of WebSharper
-//
-// Copyright (c) 2008-2014 IntelliFactory
-//
-// Licensed under the Apache License, Version 2.0 (the "License"); you
-// may not use this file except in compliance with the License.  You may
-// obtain a copy of the License at
-//
-//     http://www.apache.org/licenses/LICENSE-2.0
-//
-// Unless required by applicable law or agreed to in writing, software
-// distributed under the License is distributed on an "AS IS" BASIS,
-// WITHOUT WARRANTIES OR CONDITIONS OF ANY KIND, either express or
-// implied.  See the License for the specific language governing
-// permissions and limitations under the License.
-//
-// $end{copyright}
-
-module IntelliFactory.WebSharper.Tests.Regression
-
-open System
-open IntelliFactory.WebSharper
-open IntelliFactory.WebSharper.JavaScript
-open IntelliFactory.WebSharper.Testing
-
-[<Inline "new Array(0)">]
-let private Empty<'T> : 'T [] = X
-
-[<JavaScript>]
-let private bug431_f ((x, y) as t) =
-    [| y; x |]
-
-[<JavaScript>]
-let private bug431_g () =
-    let t = (1, 2)
-    bug431_f t
-
-[<JavaScript>]
-let private bug35_Foo (t: 'T * 'T) x = x
-
-[<JavaScript>]
-let private bug35_Bar () = bug35_Foo ("a","b") "c"
-
-type FuncHelper =
-    static member inline Compose f g x = g(f(x))
-
-[<Proxy(typeof<FuncHelper>)>]
-[<JavaScript>]
-type FuncHelperProxy =
-    [<Inline>]
-    static member Compose f g x = g(f(x))
-
-module private Bug61_M =
-
-    type T[<JavaScript>]() =
-        [<JavaScript>]
-        member this.F = 1
-
-type private Bug61_T2 [<JavaScript>]() =
-    inherit Bug61_M.T()
-
-module internal Bug367 =
-
-    [<JavaScript>]
-    let x = 1
-
-    module B =
-        [<JavaScript>]
-        let y = x
-
-    [<JavaScript>]
-    let z = B.y
-
-module BugBB80 =
-
-    [<Sealed>]
-    type X [<JavaScript>] (k: ref<int>) =
-        interface System.IDisposable with
-            [<JavaScript>]
-            member this.Dispose() = incr k
-
-    [<JavaScript>]
-    let test () =
-        async {
-            let a = ref 0
-            do! async {
-                    use x = new X(a)
-                    return ()
-                }
-            return Test "Bug BB80" { !a =? 1 }
-        }
-        |> Async.Start
-
-module Bug264 =
-    type Y<'X> = | Y of int
-
-    type X =
-        {
-            A : int
-            mutable B : Y<X>
-        }
-
-    [<JavaScript>]
-    let Make (f: unit -> X) : Y<X> = Y (f().A)
-
-module Bug323 =
-    [<JavaScript>]    
-    type BaseClass(x) =
-        member this.Value = x
-
-    [<JavaScript>]    
-    type DescendantClass(x) =
-        inherit BaseClass(x + 1)
-
-        member this.OriginalValue = x
-
-// TODO : does not translate yet 
-
-//    [<JavaScript>]    
-//    type BaseClass2 =
-//        val x : int
-//        new v = { x = v }
-//        member this.Value = this.x
-//
-//    [<JavaScript>]    
-//    type DescendantClass2 =
-//        inherit BaseClass2
-//
-//        val x : int
-//        new v = { inherit BaseClass(v + 1); x = v }
-//        member this.OriginalValue = this.x
-
-[<JavaScript>]
-let Tests =
-    Section "Regression"
-
-    Test "Bug #26" {
-        ([||] = Empty<int>) |? "[||] = Empty<int>"
-    }
-
-    Test "Bug #35" {
-        bug35_Bar () =? "c"
-    }
-
-    Test "Bug #61" {
-        let x = Bug61_T2()
-        x.F =? 1
-    }
-
-    Test "Bug #367" {
-        Bug367.B.y =? 1
-        Bug367.z =? 1
-    }
-
-    Test "Bug #476" {
-        let q = new System.Collections.Generic.Queue<int>()
-        seq {
-            q.Enqueue -1
-            let c = ref 0
-            while !c < 2 do
-                q.Enqueue !c
-                incr c
-            q.Enqueue 2
-            while !c < 4 do
-                q.Enqueue !c
-                incr c
-            q.Enqueue 4
-        }
-        |> Seq.length |> ignore
-        q.ToArray() =? [|-1; 0; 1; 2; 2; 3; 4|]
-        let t (x: list<int>) = Seq.toArray (Seq.windowed 3 x)
-        t [] =? [||]
-        t [1] =? [||]
-        t [1;2] =? [||]
-        t [1;2;3] =? [|[|1;2;3|]|]
-        t [1;2;3;4] =? [|[|1;2;3|]; [|2;3;4|]|]
-        t [1;2;3;4;5] =? [|[|1;2;3|]; [|2;3;4|]; [|3;4;5|]|]
-    }
-
-    Test "Bug #431" {
-        bug431_g() =? [| 2; 1 |]
-    }
-
-    Test "Bug #484" {
-        string 0 =? "0"
-    }
-
-    do BugBB80.test()
-
-    Test "Mutable" {
-        let mutable a = 2
-        a <- 4
-        a =? 4
-    }
-
-    Test "Bug #172" {
-        let k = ref 0
-        do
-            let x = Event<int>()
-            let observable = x.Publish :> IObservable<_>
-            let mappedObservable1 = IntelliFactory.Reactive.Reactive.Select observable id
-            let mappedObservable2 = Observable.map id observable
-            observable.Subscribe(fun x -> k := !k + x) |> ignore
-            mappedObservable1.Subscribe(fun x -> k := !k + x) |> ignore
-            mappedObservable2.Subscribe(fun x -> k := !k + x) |> ignore
-            x.Trigger(3)
-        !k =? 9
-    }
-
-    Test "Bug #109" {
-        do
-            let n = ResizeArray()
-            for i in 1 .. 10 do
-                for j in 1 .. 10 do
-                    n.Add(fun k -> k + i + j)
-            Seq.sum [for x in n -> x 5] =? 1600
-    }
-
-    Test "Bug #231" {
-        let arr =
-            [|
-                let prev = ref None
-                for c in [| 2; 2; 4; 2 |] do
-                    match !prev with
-                    | Some p ->
-                        if p = c then
-                            yield c * 2
-                            prev := None
-                        else
-                            yield p
-                            prev := Some c
-                    | _ ->
-                        prev := Some c
-                match !prev with
-                | Some p -> yield p
-                | _ -> ()
-            |]
-        arr =? [| 4; 4; 2 |]
-    }
-
-    Test "Bug #249" {
-        double 1 =? 1.0
-    }
-
-    Test "Bug #264" {
-        let Mk () =
-            let v =
-                {
-                    A = 0
-                    B = Unchecked.defaultof<_>
-                } : Bug264.X
-            v.B <- Bug264.Make (fun () -> { v with A = 2 })
-            v
-        
-        try Mk().B = Bug264.Y 2
-        with _ -> false
-        =? true
-    }
-
-    Test "Bug #279" {
-        let arr = Array<int>()
-        arr.ToDotNet() =? [||]
-    }
-
-    Test "Bug #282" {
-        let stream = IntelliFactory.Reactive.HotStream.New()
-        let pairs = stream |> Observable.pairwise
-        let acc = ResizeArray()
-        pairs.Subscribe acc.Add |> ignore
-        pairs.Subscribe acc.Add |> ignore
-        pairs.Subscribe ignore |> ignore
-        [ 1 .. 3 ] |> List.iter stream.Trigger
-        acc.ToArray() =? [| 1, 2; 1, 2; 2, 3; 2, 3 |]
-    }
-
-<<<<<<< HEAD
-    Test "Curried inlining" {
-        let add1 x = x + 1
-        let twice x = x * 2
-        FuncHelper.Compose add1 twice 0 =? 2
-        let f = FuncHelper.Compose add1 twice 
-        f 1 =? 4
-        f 2 =? 6
-    }
-=======
-    Test "Bug #323" {
-        let a = Bug323.DescendantClass(3)
-        a.OriginalValue =? 3
-        a.Value =? 4    
-    }
-
->>>>>>> d963576e
+// $begin{copyright}
+//
+// This file is part of WebSharper
+//
+// Copyright (c) 2008-2014 IntelliFactory
+//
+// Licensed under the Apache License, Version 2.0 (the "License"); you
+// may not use this file except in compliance with the License.  You may
+// obtain a copy of the License at
+//
+//     http://www.apache.org/licenses/LICENSE-2.0
+//
+// Unless required by applicable law or agreed to in writing, software
+// distributed under the License is distributed on an "AS IS" BASIS,
+// WITHOUT WARRANTIES OR CONDITIONS OF ANY KIND, either express or
+// implied.  See the License for the specific language governing
+// permissions and limitations under the License.
+//
+// $end{copyright}
+
+module IntelliFactory.WebSharper.Tests.Regression
+
+open System
+open IntelliFactory.WebSharper
+open IntelliFactory.WebSharper.JavaScript
+open IntelliFactory.WebSharper.Testing
+
+[<Inline "new Array(0)">]
+let private Empty<'T> : 'T [] = X
+
+[<JavaScript>]
+let private bug431_f ((x, y) as t) =
+    [| y; x |]
+
+[<JavaScript>]
+let private bug431_g () =
+    let t = (1, 2)
+    bug431_f t
+
+[<JavaScript>]
+let private bug35_Foo (t: 'T * 'T) x = x
+
+[<JavaScript>]
+let private bug35_Bar () = bug35_Foo ("a","b") "c"
+
+type FuncHelper =
+    static member inline Compose f g x = g(f(x))
+
+[<Proxy(typeof<FuncHelper>)>]
+[<JavaScript>]
+type FuncHelperProxy =
+    [<Inline>]
+    static member Compose f g x = g(f(x))
+
+module private Bug61_M =
+
+    type T[<JavaScript>]() =
+        [<JavaScript>]
+        member this.F = 1
+
+type private Bug61_T2 [<JavaScript>]() =
+    inherit Bug61_M.T()
+
+module internal Bug367 =
+
+    [<JavaScript>]
+    let x = 1
+
+    module B =
+        [<JavaScript>]
+        let y = x
+
+    [<JavaScript>]
+    let z = B.y
+
+module BugBB80 =
+
+    [<Sealed>]
+    type X [<JavaScript>] (k: ref<int>) =
+        interface System.IDisposable with
+            [<JavaScript>]
+            member this.Dispose() = incr k
+
+    [<JavaScript>]
+    let test () =
+        async {
+            let a = ref 0
+            do! async {
+                    use x = new X(a)
+                    return ()
+                }
+            return Test "Bug BB80" { !a =? 1 }
+        }
+        |> Async.Start
+
+module Bug264 =
+    type Y<'X> = | Y of int
+
+    type X =
+        {
+            A : int
+            mutable B : Y<X>
+        }
+
+    [<JavaScript>]
+    let Make (f: unit -> X) : Y<X> = Y (f().A)
+
+module Bug323 =
+[<JavaScript>]
+    type BaseClass(x) =
+        member this.Value = x
+
+    [<JavaScript>]    
+    type DescendantClass(x) =
+        inherit BaseClass(x + 1)
+
+        member this.OriginalValue = x
+
+// TODO : does not translate yet 
+
+//    [<JavaScript>]    
+//    type BaseClass2 =
+//        val x : int
+//        new v = { x = v }
+//        member this.Value = this.x
+//
+//    [<JavaScript>]    
+//    type DescendantClass2 =
+//        inherit BaseClass2
+//
+//        val x : int
+//        new v = { inherit BaseClass(v + 1); x = v }
+//        member this.OriginalValue = this.x
+
+[<JavaScript>]
+let Tests =
+    Section "Regression"
+
+    Test "Bug #26" {
+        ([||] = Empty<int>) |? "[||] = Empty<int>"
+    }
+
+    Test "Bug #35" {
+        bug35_Bar () =? "c"
+    }
+
+    Test "Bug #61" {
+        let x = Bug61_T2()
+        x.F =? 1
+    }
+
+    Test "Bug #367" {
+        Bug367.B.y =? 1
+        Bug367.z =? 1
+    }
+
+    Test "Bug #476" {
+        let q = new System.Collections.Generic.Queue<int>()
+        seq {
+            q.Enqueue -1
+            let c = ref 0
+            while !c < 2 do
+                q.Enqueue !c
+                incr c
+            q.Enqueue 2
+            while !c < 4 do
+                q.Enqueue !c
+                incr c
+            q.Enqueue 4
+        }
+        |> Seq.length |> ignore
+        q.ToArray() =? [|-1; 0; 1; 2; 2; 3; 4|]
+        let t (x: list<int>) = Seq.toArray (Seq.windowed 3 x)
+        t [] =? [||]
+        t [1] =? [||]
+        t [1;2] =? [||]
+        t [1;2;3] =? [|[|1;2;3|]|]
+        t [1;2;3;4] =? [|[|1;2;3|]; [|2;3;4|]|]
+        t [1;2;3;4;5] =? [|[|1;2;3|]; [|2;3;4|]; [|3;4;5|]|]
+    }
+
+    Test "Bug #431" {
+        bug431_g() =? [| 2; 1 |]
+    }
+
+    Test "Bug #484" {
+        string 0 =? "0"
+    }
+
+    do BugBB80.test()
+
+    Test "Mutable" {
+        let mutable a = 2
+        a <- 4
+        a =? 4
+    }
+
+    Test "Bug #172" {
+        let k = ref 0
+        do
+            let x = Event<int>()
+            let observable = x.Publish :> IObservable<_>
+            let mappedObservable1 = IntelliFactory.Reactive.Reactive.Select observable id
+            let mappedObservable2 = Observable.map id observable
+            observable.Subscribe(fun x -> k := !k + x) |> ignore
+            mappedObservable1.Subscribe(fun x -> k := !k + x) |> ignore
+            mappedObservable2.Subscribe(fun x -> k := !k + x) |> ignore
+            x.Trigger(3)
+        !k =? 9
+    }
+
+    Test "Bug #109" {
+        do
+            let n = ResizeArray()
+            for i in 1 .. 10 do
+                for j in 1 .. 10 do
+                    n.Add(fun k -> k + i + j)
+            Seq.sum [for x in n -> x 5] =? 1600
+    }
+
+    Test "Bug #231" {
+        let arr =
+            [|
+                let prev = ref None
+                for c in [| 2; 2; 4; 2 |] do
+                    match !prev with
+                    | Some p ->
+                        if p = c then
+                            yield c * 2
+                            prev := None
+                        else
+                            yield p
+                            prev := Some c
+                    | _ ->
+                        prev := Some c
+                match !prev with
+                | Some p -> yield p
+                | _ -> ()
+            |]
+        arr =? [| 4; 4; 2 |]
+    }
+
+    Test "Bug #249" {
+        double 1 =? 1.0
+    }
+
+    Test "Bug #264" {
+        let Mk () =
+            let v =
+                {
+                    A = 0
+                    B = Unchecked.defaultof<_>
+                } : Bug264.X
+            v.B <- Bug264.Make (fun () -> { v with A = 2 })
+            v
+        
+        try Mk().B = Bug264.Y 2
+        with _ -> false
+        =? true
+    }
+
+    Test "Bug #279" {
+        let arr = Array<int>()
+        arr.ToDotNet() =? [||]
+    }
+
+    Test "Bug #282" {
+        let stream = IntelliFactory.Reactive.HotStream.New()
+        let pairs = stream |> Observable.pairwise
+        let acc = ResizeArray()
+        pairs.Subscribe acc.Add |> ignore
+        pairs.Subscribe acc.Add |> ignore
+        pairs.Subscribe ignore |> ignore
+        [ 1 .. 3 ] |> List.iter stream.Trigger
+        acc.ToArray() =? [| 1, 2; 1, 2; 2, 3; 2, 3 |]
+    }
+
+    Test "Bug #323" {
+        let a = Bug323.DescendantClass(3)
+        a.OriginalValue =? 3
+        a.Value =? 4    
+    }
+
+    Test "Curried inlining" {
+        let add1 x = x + 1
+        let twice x = x * 2
+        FuncHelper.Compose add1 twice 0 =? 2
+        let f = FuncHelper.Compose add1 twice 
+        f 1 =? 4
+        f 2 =? 6
+    }