﻿<?xml version="1.0" encoding="utf-8"?>
<Project ToolsVersion="14.0" DefaultTargets="Build" xmlns="http://schemas.microsoft.com/developer/msbuild/2003">
  <Import Project="$(MSBuildExtensionsPath)\$(MSBuildToolsVersion)\Microsoft.Common.props" Condition="Exists('$(MSBuildExtensionsPath)\$(MSBuildToolsVersion)\Microsoft.Common.props')" />
  <PropertyGroup>
    <ProjectGuid>{91E8E3CC-B1F5-4D27-8DAF-639CA5C76F63}</ProjectGuid>
    <OutputType>Library</OutputType>
    <Name>WebSharper.CSharp.Sitelets.Tests</Name>
<<<<<<< HEAD
    <WSMSBuildPath Condition="'$(Configuration)' == 'DebugTests'">Release</WSMSBuildPath>
    <Configuration Condition="'$(Configuration)' == 'DebugTests'">Debug</Configuration>
=======
>>>>>>> 060d63aa
    <OutputType>Library</OutputType>
    <WebSharperProject>Library</WebSharperProject>
    <WebSharperErrorsAsWarnings>True</WebSharperErrorsAsWarnings>
    <AppDesignerFolder>Properties</AppDesignerFolder>
    <RootNamespace>WebSharper.CSharp.Sitelets.Tests</RootNamespace>
    <AssemblyName>WebSharper.CSharp.Sitelets.Tests</AssemblyName>
    <TargetFrameworkVersion>v4.5</TargetFrameworkVersion>
    <FileAlignment>512</FileAlignment>
    <TargetFrameworkProfile />
    <Tests>True</Tests>
  </PropertyGroup>
<<<<<<< HEAD
  <PropertyGroup Condition="'$(Configuration)|$(Platform)' == 'DebugTests|AnyCPU'">
    <Prefer32Bit>false</Prefer32Bit>
  </PropertyGroup>
=======
>>>>>>> 060d63aa
  <PropertyGroup Condition="'$(Configuration)|$(Platform)' == 'Debug|AnyCPU'">
    <Prefer32Bit>false</Prefer32Bit>
  </PropertyGroup>
  <PropertyGroup Condition="'$(Configuration)|$(Platform)' == 'Release|AnyCPU'">
    <Prefer32Bit>false</Prefer32Bit>
  </PropertyGroup>
  <ItemGroup>
    <Compile Include="Properties\AssemblyInfo.cs" />
    <Compile Include="Tests.cs" />
  </ItemGroup>
  <ItemGroup>
    <ProjectReference Include="..\..\src\compiler\WebSharper.Core.JavaScript\WebSharper.Core.JavaScript.fsproj">
      <Name>WebSharper.Core.JavaScript</Name>
      <Project>{891cb1bd-128a-4455-8f02-a726b0b2eacf}</Project>
      <Private>True</Private>
    </ProjectReference>
    <ProjectReference Include="..\..\src\compiler\WebSharper.Core\WebSharper.Core.fsproj">
      <Name>WebSharper.Core</Name>
      <Project>{52741881-8d64-4639-8b5c-19c060958c35}</Project>
      <Private>True</Private>
    </ProjectReference>
    <ProjectReference Include="..\..\src\sitelets\WebSharper.Sitelets\WebSharper.Sitelets.fsproj">
      <Project>{d991329a-3aa3-4269-83ad-3597864855a0}</Project>
      <Name>WebSharper.Sitelets</Name>
    </ProjectReference>
    <ProjectReference Include="..\..\src\sitelets\WebSharper.Web\WebSharper.Web.fsproj">
      <Project>{fe6ba781-fdc9-4bb5-b38a-3bb9841ea836}</Project>
      <Name>WebSharper.Web</Name>
    </ProjectReference>
    <ProjectReference Include="..\..\src\stdlib\WebSharper.Collections\WebSharper.Collections.fsproj">
      <Name>WebSharper.Collections</Name>
      <Project>{4ef94364-b50f-4906-ab91-77bca8413d60}</Project>
      <Private>True</Private>
    </ProjectReference>
    <ProjectReference Include="..\..\src\stdlib\WebSharper.Control\WebSharper.Control.fsproj">
      <Name>WebSharper.Control</Name>
      <Project>{666977bf-e022-4c8f-b53d-5d294d41010f}</Project>
      <Private>True</Private>
    </ProjectReference>
    <ProjectReference Include="..\..\src\stdlib\WebSharper.JavaScript\WebSharper.JavaScript.fsproj">
      <Name>WebSharper.JavaScript</Name>
      <Project>{3f2ceb8b-6ffd-45d0-8dbc-a5eed112ce68}</Project>
      <Private>True</Private>
    </ProjectReference>
    <ProjectReference Include="..\..\src\stdlib\WebSharper.Main\WebSharper.Main.fsproj">
      <Name>WebSharper.Main</Name>
      <Project>{a28d0cc6-9c9c-4438-81e2-0c21fb9549a3}</Project>
      <Private>True</Private>
    </ProjectReference>
    <ProjectReference Include="..\WebSharper.Sitelets.Tests\WebSharper.Sitelets.Tests.fsproj">
      <Project>{bba692b3-ab48-4f2e-8a33-260b0dd09a9b}</Project>
      <Name>WebSharper.Sitelets.Tests</Name>
    </ProjectReference>
  </ItemGroup>
  <ItemGroup>
    <Reference Include="System" />
    <Reference Include="System.Web" />
  </ItemGroup>
<<<<<<< HEAD
  <Import Project="../../msbuild/WebSharper.CSharp.Internal.targets" />
  <Import Project="$(MSBuildToolsPath)\Microsoft.CSharp.targets" />
=======
  <ItemGroup>
    <None Include="paket.references" />
  </ItemGroup>
  <Import Project="../../msbuild/WebSharper.CSharp.Internal.targets" />
  <Import Project="$(MSBuildToolsPath)\Microsoft.CSharp.targets" />
  <Choose>
    <When Condition="$(TargetFrameworkIdentifier) == '.NETFramework' And ($(TargetFrameworkVersion) == 'v4.5' Or $(TargetFrameworkVersion) == 'v4.6')">
      <ItemGroup>
        <Reference Include="FSharp.Core">
          <HintPath>..\..\packages\fsharp4\FSharp.Core\lib\net45\FSharp.Core.dll</HintPath>
          <Private>True</Private>
          <Paket>True</Paket>
        </Reference>
      </ItemGroup>
    </When>
  </Choose>
  <Choose>
    <When Condition="$(TargetFrameworkIdentifier) == '.NETFramework' And ($(TargetFrameworkVersion) == 'v4.5' Or $(TargetFrameworkVersion) == 'v4.6')">
      <ItemGroup>
        <Reference Include="System.ValueTuple">
          <HintPath>..\..\packages\fsharp4\System.ValueTuple\lib\netstandard1.0\System.ValueTuple.dll</HintPath>
          <Private>True</Private>
          <Paket>True</Paket>
        </Reference>
      </ItemGroup>
    </When>
  </Choose>
>>>>>>> 060d63aa
</Project><|MERGE_RESOLUTION|>--- conflicted
+++ resolved
@@ -1,120 +1,104 @@
-﻿<?xml version="1.0" encoding="utf-8"?>
-<Project ToolsVersion="14.0" DefaultTargets="Build" xmlns="http://schemas.microsoft.com/developer/msbuild/2003">
-  <Import Project="$(MSBuildExtensionsPath)\$(MSBuildToolsVersion)\Microsoft.Common.props" Condition="Exists('$(MSBuildExtensionsPath)\$(MSBuildToolsVersion)\Microsoft.Common.props')" />
-  <PropertyGroup>
-    <ProjectGuid>{91E8E3CC-B1F5-4D27-8DAF-639CA5C76F63}</ProjectGuid>
-    <OutputType>Library</OutputType>
-    <Name>WebSharper.CSharp.Sitelets.Tests</Name>
-<<<<<<< HEAD
-    <WSMSBuildPath Condition="'$(Configuration)' == 'DebugTests'">Release</WSMSBuildPath>
-    <Configuration Condition="'$(Configuration)' == 'DebugTests'">Debug</Configuration>
-=======
->>>>>>> 060d63aa
-    <OutputType>Library</OutputType>
-    <WebSharperProject>Library</WebSharperProject>
-    <WebSharperErrorsAsWarnings>True</WebSharperErrorsAsWarnings>
-    <AppDesignerFolder>Properties</AppDesignerFolder>
-    <RootNamespace>WebSharper.CSharp.Sitelets.Tests</RootNamespace>
-    <AssemblyName>WebSharper.CSharp.Sitelets.Tests</AssemblyName>
-    <TargetFrameworkVersion>v4.5</TargetFrameworkVersion>
-    <FileAlignment>512</FileAlignment>
-    <TargetFrameworkProfile />
-    <Tests>True</Tests>
-  </PropertyGroup>
-<<<<<<< HEAD
-  <PropertyGroup Condition="'$(Configuration)|$(Platform)' == 'DebugTests|AnyCPU'">
-    <Prefer32Bit>false</Prefer32Bit>
-  </PropertyGroup>
-=======
->>>>>>> 060d63aa
-  <PropertyGroup Condition="'$(Configuration)|$(Platform)' == 'Debug|AnyCPU'">
-    <Prefer32Bit>false</Prefer32Bit>
-  </PropertyGroup>
-  <PropertyGroup Condition="'$(Configuration)|$(Platform)' == 'Release|AnyCPU'">
-    <Prefer32Bit>false</Prefer32Bit>
-  </PropertyGroup>
-  <ItemGroup>
-    <Compile Include="Properties\AssemblyInfo.cs" />
-    <Compile Include="Tests.cs" />
-  </ItemGroup>
-  <ItemGroup>
-    <ProjectReference Include="..\..\src\compiler\WebSharper.Core.JavaScript\WebSharper.Core.JavaScript.fsproj">
-      <Name>WebSharper.Core.JavaScript</Name>
-      <Project>{891cb1bd-128a-4455-8f02-a726b0b2eacf}</Project>
-      <Private>True</Private>
-    </ProjectReference>
-    <ProjectReference Include="..\..\src\compiler\WebSharper.Core\WebSharper.Core.fsproj">
-      <Name>WebSharper.Core</Name>
-      <Project>{52741881-8d64-4639-8b5c-19c060958c35}</Project>
-      <Private>True</Private>
-    </ProjectReference>
-    <ProjectReference Include="..\..\src\sitelets\WebSharper.Sitelets\WebSharper.Sitelets.fsproj">
-      <Project>{d991329a-3aa3-4269-83ad-3597864855a0}</Project>
-      <Name>WebSharper.Sitelets</Name>
-    </ProjectReference>
-    <ProjectReference Include="..\..\src\sitelets\WebSharper.Web\WebSharper.Web.fsproj">
-      <Project>{fe6ba781-fdc9-4bb5-b38a-3bb9841ea836}</Project>
-      <Name>WebSharper.Web</Name>
-    </ProjectReference>
-    <ProjectReference Include="..\..\src\stdlib\WebSharper.Collections\WebSharper.Collections.fsproj">
-      <Name>WebSharper.Collections</Name>
-      <Project>{4ef94364-b50f-4906-ab91-77bca8413d60}</Project>
-      <Private>True</Private>
-    </ProjectReference>
-    <ProjectReference Include="..\..\src\stdlib\WebSharper.Control\WebSharper.Control.fsproj">
-      <Name>WebSharper.Control</Name>
-      <Project>{666977bf-e022-4c8f-b53d-5d294d41010f}</Project>
-      <Private>True</Private>
-    </ProjectReference>
-    <ProjectReference Include="..\..\src\stdlib\WebSharper.JavaScript\WebSharper.JavaScript.fsproj">
-      <Name>WebSharper.JavaScript</Name>
-      <Project>{3f2ceb8b-6ffd-45d0-8dbc-a5eed112ce68}</Project>
-      <Private>True</Private>
-    </ProjectReference>
-    <ProjectReference Include="..\..\src\stdlib\WebSharper.Main\WebSharper.Main.fsproj">
-      <Name>WebSharper.Main</Name>
-      <Project>{a28d0cc6-9c9c-4438-81e2-0c21fb9549a3}</Project>
-      <Private>True</Private>
-    </ProjectReference>
-    <ProjectReference Include="..\WebSharper.Sitelets.Tests\WebSharper.Sitelets.Tests.fsproj">
-      <Project>{bba692b3-ab48-4f2e-8a33-260b0dd09a9b}</Project>
-      <Name>WebSharper.Sitelets.Tests</Name>
-    </ProjectReference>
-  </ItemGroup>
-  <ItemGroup>
-    <Reference Include="System" />
-    <Reference Include="System.Web" />
-  </ItemGroup>
-<<<<<<< HEAD
-  <Import Project="../../msbuild/WebSharper.CSharp.Internal.targets" />
-  <Import Project="$(MSBuildToolsPath)\Microsoft.CSharp.targets" />
-=======
-  <ItemGroup>
-    <None Include="paket.references" />
-  </ItemGroup>
-  <Import Project="../../msbuild/WebSharper.CSharp.Internal.targets" />
-  <Import Project="$(MSBuildToolsPath)\Microsoft.CSharp.targets" />
-  <Choose>
-    <When Condition="$(TargetFrameworkIdentifier) == '.NETFramework' And ($(TargetFrameworkVersion) == 'v4.5' Or $(TargetFrameworkVersion) == 'v4.6')">
-      <ItemGroup>
-        <Reference Include="FSharp.Core">
-          <HintPath>..\..\packages\fsharp4\FSharp.Core\lib\net45\FSharp.Core.dll</HintPath>
-          <Private>True</Private>
-          <Paket>True</Paket>
-        </Reference>
-      </ItemGroup>
-    </When>
-  </Choose>
-  <Choose>
-    <When Condition="$(TargetFrameworkIdentifier) == '.NETFramework' And ($(TargetFrameworkVersion) == 'v4.5' Or $(TargetFrameworkVersion) == 'v4.6')">
-      <ItemGroup>
-        <Reference Include="System.ValueTuple">
-          <HintPath>..\..\packages\fsharp4\System.ValueTuple\lib\netstandard1.0\System.ValueTuple.dll</HintPath>
-          <Private>True</Private>
-          <Paket>True</Paket>
-        </Reference>
-      </ItemGroup>
-    </When>
-  </Choose>
->>>>>>> 060d63aa
+﻿<?xml version="1.0" encoding="utf-8"?>
+<Project ToolsVersion="14.0" DefaultTargets="Build" xmlns="http://schemas.microsoft.com/developer/msbuild/2003">
+  <Import Project="$(MSBuildExtensionsPath)\$(MSBuildToolsVersion)\Microsoft.Common.props" Condition="Exists('$(MSBuildExtensionsPath)\$(MSBuildToolsVersion)\Microsoft.Common.props')" />
+  <PropertyGroup>
+    <ProjectGuid>{91E8E3CC-B1F5-4D27-8DAF-639CA5C76F63}</ProjectGuid>
+    <OutputType>Library</OutputType>
+    <Name>WebSharper.CSharp.Sitelets.Tests</Name>
+    <OutputType>Library</OutputType>
+    <WebSharperProject>Library</WebSharperProject>
+    <WebSharperErrorsAsWarnings>True</WebSharperErrorsAsWarnings>
+    <AppDesignerFolder>Properties</AppDesignerFolder>
+    <RootNamespace>WebSharper.CSharp.Sitelets.Tests</RootNamespace>
+    <AssemblyName>WebSharper.CSharp.Sitelets.Tests</AssemblyName>
+    <TargetFrameworkVersion>v4.5</TargetFrameworkVersion>
+    <FileAlignment>512</FileAlignment>
+    <TargetFrameworkProfile />
+    <Tests>True</Tests>
+  </PropertyGroup>
+  <PropertyGroup Condition="'$(Configuration)|$(Platform)' == 'Debug|AnyCPU'">
+    <Prefer32Bit>false</Prefer32Bit>
+  </PropertyGroup>
+  <PropertyGroup Condition="'$(Configuration)|$(Platform)' == 'Release|AnyCPU'">
+    <Prefer32Bit>false</Prefer32Bit>
+  </PropertyGroup>
+  <ItemGroup>
+    <Compile Include="Properties\AssemblyInfo.cs" />
+    <Compile Include="Tests.cs" />
+  </ItemGroup>
+  <ItemGroup>
+    <ProjectReference Include="..\..\src\compiler\WebSharper.Core.JavaScript\WebSharper.Core.JavaScript.fsproj">
+      <Name>WebSharper.Core.JavaScript</Name>
+      <Project>{891cb1bd-128a-4455-8f02-a726b0b2eacf}</Project>
+      <Private>True</Private>
+    </ProjectReference>
+    <ProjectReference Include="..\..\src\compiler\WebSharper.Core\WebSharper.Core.fsproj">
+      <Name>WebSharper.Core</Name>
+      <Project>{52741881-8d64-4639-8b5c-19c060958c35}</Project>
+      <Private>True</Private>
+    </ProjectReference>
+    <ProjectReference Include="..\..\src\sitelets\WebSharper.Sitelets\WebSharper.Sitelets.fsproj">
+      <Project>{d991329a-3aa3-4269-83ad-3597864855a0}</Project>
+      <Name>WebSharper.Sitelets</Name>
+    </ProjectReference>
+    <ProjectReference Include="..\..\src\sitelets\WebSharper.Web\WebSharper.Web.fsproj">
+      <Project>{fe6ba781-fdc9-4bb5-b38a-3bb9841ea836}</Project>
+      <Name>WebSharper.Web</Name>
+    </ProjectReference>
+    <ProjectReference Include="..\..\src\stdlib\WebSharper.Collections\WebSharper.Collections.fsproj">
+      <Name>WebSharper.Collections</Name>
+      <Project>{4ef94364-b50f-4906-ab91-77bca8413d60}</Project>
+      <Private>True</Private>
+    </ProjectReference>
+    <ProjectReference Include="..\..\src\stdlib\WebSharper.Control\WebSharper.Control.fsproj">
+      <Name>WebSharper.Control</Name>
+      <Project>{666977bf-e022-4c8f-b53d-5d294d41010f}</Project>
+      <Private>True</Private>
+    </ProjectReference>
+    <ProjectReference Include="..\..\src\stdlib\WebSharper.JavaScript\WebSharper.JavaScript.fsproj">
+      <Name>WebSharper.JavaScript</Name>
+      <Project>{3f2ceb8b-6ffd-45d0-8dbc-a5eed112ce68}</Project>
+      <Private>True</Private>
+    </ProjectReference>
+    <ProjectReference Include="..\..\src\stdlib\WebSharper.Main\WebSharper.Main.fsproj">
+      <Name>WebSharper.Main</Name>
+      <Project>{a28d0cc6-9c9c-4438-81e2-0c21fb9549a3}</Project>
+      <Private>True</Private>
+    </ProjectReference>
+    <ProjectReference Include="..\WebSharper.Sitelets.Tests\WebSharper.Sitelets.Tests.fsproj">
+      <Project>{bba692b3-ab48-4f2e-8a33-260b0dd09a9b}</Project>
+      <Name>WebSharper.Sitelets.Tests</Name>
+    </ProjectReference>
+  </ItemGroup>
+  <ItemGroup>
+    <Reference Include="System" />
+    <Reference Include="System.Web" />
+  </ItemGroup>
+  <ItemGroup>
+    <None Include="paket.references" />
+  </ItemGroup>
+  <Import Project="../../msbuild/WebSharper.CSharp.Internal.targets" />
+  <Import Project="$(MSBuildToolsPath)\Microsoft.CSharp.targets" />
+  <Choose>
+    <When Condition="$(TargetFrameworkIdentifier) == '.NETFramework' And ($(TargetFrameworkVersion) == 'v4.5' Or $(TargetFrameworkVersion) == 'v4.6')">
+      <ItemGroup>
+        <Reference Include="FSharp.Core">
+          <HintPath>..\..\packages\fsharp4\FSharp.Core\lib\net45\FSharp.Core.dll</HintPath>
+          <Private>True</Private>
+          <Paket>True</Paket>
+        </Reference>
+      </ItemGroup>
+    </When>
+  </Choose>
+  <Choose>
+    <When Condition="$(TargetFrameworkIdentifier) == '.NETFramework' And ($(TargetFrameworkVersion) == 'v4.5' Or $(TargetFrameworkVersion) == 'v4.6')">
+      <ItemGroup>
+        <Reference Include="System.ValueTuple">
+          <HintPath>..\..\packages\fsharp4\System.ValueTuple\lib\netstandard1.0\System.ValueTuple.dll</HintPath>
+          <Private>True</Private>
+          <Paket>True</Paket>
+        </Reference>
+      </ItemGroup>
+    </When>
+  </Choose>
 </Project>