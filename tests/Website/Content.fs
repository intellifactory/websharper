// $begin{copyright}
//
// This file is part of WebSharper
//
// Copyright (c) 2008-2015 IntelliFactory
//
// Licensed under the Apache License, Version 2.0 (the "License"); you
// may not use this file except in compliance with the License.  You may
// obtain a copy of the License at
//
//     http://www.apache.org/licenses/LICENSE-2.0
//
// Unless required by applicable law or agreed to in writing, software
// distributed under the License is distributed on an "AS IS" BASIS,
// WITHOUT WARRANTIES OR CONDITIONS OF ANY KIND, either express or
// implied.  See the License for the specific language governing
// permissions and limitations under the License.
//
// $end{copyright}

/// Declares server-side content utilities.
module Website.Content

open WebSharper
open WebSharper.Sitelets
open WebSharper.Sitelets.Tests.Server
module SampleSite = WebSharper.Sitelets.Tests.SampleSite

type FullAction =
    | Site of Actions.Action
    | SiteletsTests of SampleSite.Action

let HomePage (ctx: Context<_>) =
    Content.Page(
        Title = "WebSharper tests",
        Body = [
            Elt("h1", Text "WebSharper tests")
            Elt("ul",
                Elt("li",
                    Elt("a",
                        Attr("href", ctx.Link (Site Actions.Tests)),
                        Text "Client-side test suite"
                    )
                ),
                Elt("li",
                    Elt("a",
                        Attr("href", ctx.Link (SiteletsTests SampleSite.Home)),
                        Text "Sitelets test minisite"
                    )
                )
            )
        ]
    )

let TestsPage =
<<<<<<< HEAD
    Skin.WithTemplate "Tests" Menu <| fun ctx ->
        [
            Div [
                Testing.Runner.Run [
                    typeof<WebSharper.Collections.Tests.Dictionary.Foo>.Assembly
                    typeof<WebSharper.Tests.Object.O>.Assembly
                    typeof<WebSharper.Web.Tests.HelloWorld>.Assembly
                    typeof<WebSharper.Html5.Tests.Samples>.Assembly
                ]
                ClientSide <@ Client.RunAllTests() @> :> _
=======
    Content.Page(
        Title = "WebSharper client-side tests",
        Body = [
            Testing.Runner.Run [
                typeof<WebSharper.Collections.Tests.Dictionary.Foo>.Assembly
                typeof<WebSharper.Tests.Object.O>.Assembly
                typeof<WebSharper.Web.Tests.HelloWorld>.Assembly
                typeof<WebSharper.Html5.Tests.Elt>.Assembly
>>>>>>> ef110954
            ]
        ]
    )

let MainSite ctx = function
    | Actions.Home -> HomePage ctx
    | Actions.Tests -> TestsPage

let Main =
    Sitelet.Sum [
        Sitelet.InferPartialInUnion <@ FullAction.Site @> MainSite
        Sitelet.Shift "sitelet-tests" <|
            Sitelet.EmbedInUnion <@ FullAction.SiteletsTests @> SampleSite.EntireSite
    ]<|MERGE_RESOLUTION|>--- conflicted
+++ resolved
@@ -53,10 +53,9 @@
     )
 
 let TestsPage =
-<<<<<<< HEAD
-    Skin.WithTemplate "Tests" Menu <| fun ctx ->
-        [
-            Div [
+    Content.Page(
+        Title = "WebSharper client-side tests",
+        Body = [
                 Testing.Runner.Run [
                     typeof<WebSharper.Collections.Tests.Dictionary.Foo>.Assembly
                     typeof<WebSharper.Tests.Object.O>.Assembly
@@ -64,16 +63,6 @@
                     typeof<WebSharper.Html5.Tests.Samples>.Assembly
                 ]
                 ClientSide <@ Client.RunAllTests() @> :> _
-=======
-    Content.Page(
-        Title = "WebSharper client-side tests",
-        Body = [
-            Testing.Runner.Run [
-                typeof<WebSharper.Collections.Tests.Dictionary.Foo>.Assembly
-                typeof<WebSharper.Tests.Object.O>.Assembly
-                typeof<WebSharper.Web.Tests.HelloWorld>.Assembly
-                typeof<WebSharper.Html5.Tests.Elt>.Assembly
->>>>>>> ef110954
             ]
         ]
     )
