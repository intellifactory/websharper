--- conflicted
+++ resolved
@@ -78,12 +78,6 @@
         |> SampleSite.Json
         |> SiteletsTests
         |> ctx.Link
-<<<<<<< HEAD
-    let jsonBaseUri =
-        match jsonBaseUri.LastIndexOf '/' with
-        | -1 -> jsonBaseUri
-        | n -> jsonBaseUri.[..n]
-=======
     let apiBaseUri =
         Tests.Api.Action.GetPerson 1
         |> SampleSite.Api
@@ -91,7 +85,6 @@
         |> ctx.Link
     let jsonBaseUri = jsonBaseUri.[..jsonBaseUri.LastIndexOf '/']
     let apiBaseUri = apiBaseUri.[..apiBaseUri.LastIndexOf '/']
->>>>>>> f68e103f
     Content.Page(
         Title = "WebSharper client-side tests",
         Body = (
