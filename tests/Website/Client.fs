// $begin{copyright}
//
// This file is part of WebSharper
//
// Copyright (c) 2008-2015 IntelliFactory
//
// Licensed under the Apache License, Version 2.0 (the "License"); you
// may not use this file except in compliance with the License.  You may
// obtain a copy of the License at
//
//     http://www.apache.org/licenses/LICENSE-2.0
//
// Unless required by applicable law or agreed to in writing, software
// distributed under the License is distributed on an "AS IS" BASIS,
// WITHOUT WARRANTIES OR CONDITIONS OF ANY KIND, either express or
// implied.  See the License for the specific language governing
// permissions and limitations under the License.
//
// $end{copyright}

/// Client-side (JavaScript) code.
module Website.Client

open WebSharper
open WebSharper.JavaScript
open WebSharper.Sitelets.Tests.Client

[<JavaScript>]
let EntryPoint () =
    Console.Log("Loaded OK")
<<<<<<< HEAD
    Span []

[<JavaScript>]
let RunAllTests () =
    Console.Log("Running Tests...")
    WebSharper.Tests.Main.RunTests()
    WebSharper.Collections.Tests.Main.RunTests()
    WebSharper.Html5.Tests.Tests |> ignore
    WebSharper.Web.Tests.Main.RunTests()
    Span []
=======
    Elt("span", "")
>>>>>>> ef110954
<|MERGE_RESOLUTION|>--- conflicted
+++ resolved
@@ -28,7 +28,6 @@
 [<JavaScript>]
 let EntryPoint () =
     Console.Log("Loaded OK")
-<<<<<<< HEAD
     Span []
 
 [<JavaScript>]
@@ -38,7 +37,4 @@
     WebSharper.Collections.Tests.Main.RunTests()
     WebSharper.Html5.Tests.Tests |> ignore
     WebSharper.Web.Tests.Main.RunTests()
-    Span []
-=======
-    Elt("span", "")
->>>>>>> ef110954
+    Span []