<<<<<<< HEAD
// $begin{copyright}
//
// This file is part of WebSharper
//
// Copyright (c) 2008-2015 IntelliFactory
//
// Licensed under the Apache License, Version 2.0 (the "License"); you
// may not use this file except in compliance with the License.  You may
// obtain a copy of the License at
//
//     http://www.apache.org/licenses/LICENSE-2.0
//
// Unless required by applicable law or agreed to in writing, software
// distributed under the License is distributed on an "AS IS" BASIS,
// WITHOUT WARRANTIES OR CONDITIONS OF ANY KIND, either express or
// implied.  See the License for the specific language governing
// permissions and limitations under the License.
//
// $end{copyright}

namespace WebSharper.Sitelets.Tests

module Client =
    open WebSharper
    open WebSharper.Html.Client

    [<Sealed>]
    type SignupSequenceControl() =
        inherit Web.Control()

        [<JavaScript>]
        override this.Body =
            Div [Text "SIGNUP-SEQUENCE"] :> _

    [<Sealed>]
    type LoginControl(link: string) =
        inherit Web.Control()

        [<JavaScript>]
        override this.Body =
            Div [Text ("LOGIN: " + link)] :> _

    [<JavaScript>]
    let Widget () =
        Button [Text "click me!"]

/// The website definition.
module SampleSite =
    open WebSharper
    open WebSharper.Html.Server
    open WebSharper.Sitelets

    /// Actions that corresponds to the different pages in the site.
    type Action =
        | Home
        | Contact
        | Protected
        | Login of option<Action>
        | Logout
        | Echo of string
        | Api of Api.Action
        | [<EndPoint "GET /test.png">] TestImage
        | [<Method "POST">] Json of ActionEncoding.DecodeResult<Json.Action>

    /// A helper function to create a hyperlink
    let private ( => ) title href =
        A [HRef href] -< [Text title]

    /// A helper function to create a 'fresh' url with a random get parameter
    /// in order to make sure that browsers don't show a cached version.
    let private RandomizeUrl url =
        url + "?d=" + System.Uri.EscapeUriString (System.DateTime.Now.ToString())

    /// User-defined widgets.
    module Widgets =

        /// Widget for displaying login status or a link to login.
        let LoginInfo (ctx: Context<Action>) =
            async {
                let! user = ctx.UserSession.GetLoggedInUser ()
                return [
                    (
                        match user with
                        | Some email ->
                            "Log Out (" + email + ")" =>
                                (RandomizeUrl <| ctx.Link Action.Logout)
                        | None ->
                            "Login" => (ctx.Link <| Action.Login None)
                    )
                ]
            }

    type Template =
        {
            Title: string
            Body: seq<Html.Element>
            Menu: seq<Html.Element>
            Login: seq<Html.Element>
        }

    let Tpl =
        Content.Template.FromHtmlElement(
            HTML [
                Head [
                    Tags.Title [Text "${title}"]
                    Meta [Attr.Data "replace" "scripts"]
                ]
                Body [
                    Div [Attr.Data "replace" "login"]
                    Div [Attr.Data "replace" "menu"]
                    Div [Attr.Data "replace" "body"]
//                    Div [ClientSide <@ Client.Widget () @>] // TODO
                ]
            ])
            .With("title", fun x -> x.Title)
            .With("body", fun x -> x.Body)
            .With("menu", fun x -> x.Menu)
            .With("login", fun x -> x.Login)

    /// A template function that renders a page with a menu bar, based on the `Skin` template.
    let Template title main ctx =
        Content.WithTemplateAsync Tpl <|
            let menu =
                let ( ! ) x = ctx.Link x
                [
                        "Home" => !Action.Home
                        "Contact" => !Action.Contact
                        "Say Hello" => !(Action.Echo "Hello")
                        "Protected" => (RandomizeUrl <| !Action.Protected)
                        "ASPX Page" => ctx.ResolveUrl "http://www.nba.com/~joel/file.html"
                ]
                |> List.map (fun link ->
                    Label [Class "menu-item"] -< [link]
                )
            async {
                let! login = Widgets.LoginInfo ctx
                return {
                    Title = title
                    Menu = menu
                    Login = login
                    Body = main ctx
                }
            }

    /// The pages of this website.
    module Pages =

        /// The home page.
        let HomePage =
            Template "Home" <| fun ctx ->
                [
                    H1 [Text "Welcome to our site!"]
                    "Let us know how we can contact you" => ctx.Link Action.Contact
                 ]

        /// A page to collect contact information.
        let ContactPage =
            Template "Contact" <| fun ctx ->
                [
                    H1 [Text "Contact Form"]
                    Div [new Client.SignupSequenceControl()]
                ]

        /// A simple page that echoes a parameter.
        let EchoPage param =
            Template "Echo" <| fun ctx ->
                [
                    H1 [Text param]
                ]

        /// A simple login page.
        let LoginPage (redirectAction: option<Action>) =
            Template "Login" <| fun ctx ->
                let redirectLink =
                    match redirectAction with
                    | Some action -> action
                    | None -> Action.Home
                    |> ctx.Link
                [
                    H1 [Text "Login"]
                    P [
                        Text "Login with any username and password='"
                        I [Text "password"]
                        Text "'."
                    ]
                    Div [
                        new Client.LoginControl(redirectLink)
                    ]
                ]

        /// A simple page that users must log in to view.
        let ProtectedPage =
            Template "Protected" <| fun ctx ->
                [
                    H1 [Text "This is protected content - thanks for logging in!"]
                ]

    /// The sitelet that corresponds to the entire site.
    let EntireSite =
        // A simple sitelet for the home page, available at the root of the application.
        let home =
            Sitelet.Content "/" Action.Home Pages.HomePage

        // An automatically inferred sitelet created for the basic parts of the application.
        let basic =
            Sitelet.Infer <| fun ctx action ->
                match action with
                | Action.Contact ->
                    Pages.ContactPage ctx
                | Action.Echo param ->
                    Pages.EchoPage param ctx
                | Action.Login action->
                    Pages.LoginPage action ctx
                | Action.Logout ->
                    // Logout user and redirect to home
                    async {
                        do! ctx.UserSession.Logout ()
                        return! Content.RedirectTemporary Action.Home
                    }
                | Action.Home ->
                    Content.RedirectPermanent Action.Home
                | Action.Protected ->
                    Content.ServerError
                | Action.Api _ ->
                    Content.ServerError
                | Action.Json (ActionEncoding.Success a) ->
                    WebSharper.Sitelets.Tests.Json.Content a
                | Action.Json err ->
                    Content.Json err
                    |> Content.SetStatus Http.Status.NotFound
                | Action.TestImage ->
                    Content.File "~/image.png"
                    |> Content.WithContentType "image/png"

        // A sitelet for the protected content that requires users to log in first.
        let authenticated =
            let filter : Sitelet.Filter<Action> =
                {
                    VerifyUser = fun _ -> true
                    LoginRedirect = Some >> Action.Login
                }

            Sitelet.Protect filter <|
                Sitelet.Content "/protected" Action.Protected Pages.ProtectedPage

        // A sitelet wrapping the API sitelet into the main action.
        let api = Sitelet.EmbedInUnion <@ Action.Api @> Api.Sitelet

        // Compose the above sitelets into a larger one.
        [
            home
            authenticated
            Sitelet.Shift "api" api
            basic
        ]
        |> Sitelet.Sum

///// Expose the main sitelet so that it can be served.
///// This needs an IWebsite type and an assembly level annotation.
//type SampleWebsite() =
//    interface WebSharper.Sitelets.IWebsite<SampleSite.Action> with
//        member this.Sitelet = SampleSite.EntireSite
//        member this.Actions = []
//
//[<assembly: WebSharper.Sitelets.WebsiteAttribute(typeof<SampleWebsite>)>]
//do ()
=======
// $begin{copyright}
//
// This file is part of WebSharper
//
// Copyright (c) 2008-2015 IntelliFactory
//
// Licensed under the Apache License, Version 2.0 (the "License"); you
// may not use this file except in compliance with the License.  You may
// obtain a copy of the License at
//
//     http://www.apache.org/licenses/LICENSE-2.0
//
// Unless required by applicable law or agreed to in writing, software
// distributed under the License is distributed on an "AS IS" BASIS,
// WITHOUT WARRANTIES OR CONDITIONS OF ANY KIND, either express or
// implied.  See the License for the specific language governing
// permissions and limitations under the License.
//
// $end{copyright}

namespace WebSharper.Sitelets.Tests

open WebSharper

module Client =
    open WebSharper.JavaScript

    [<JavaScript>]
    type Elt(name, text) =
        let e = JS.Document.CreateElement(name)
        do e.AppendChild(JS.Document.CreateTextNode(text)) |> ignore

        interface IControlBody with
            member this.ReplaceInDom x =
                x.ParentNode.ReplaceChild(e, x) |> ignore

    [<Sealed>]
    type SignupSequenceControl() =
        inherit Web.Control()

        [<JavaScript>]
        override this.Body =
            Elt("div", "SIGNUP-SEQUENCE") :> _

    [<Sealed>]
    type LoginControl(link: string) =
        inherit Web.Control()

        [<JavaScript>]
        override this.Body =
            Elt("div", "LOGIN: " + link) :> _

    [<JavaScript>]
    let Widget () =
        Elt("button", "click me!")

/// A mini server-side HTML language
module Server =
    open WebSharper.Web

    [<AbstractClass>]
    type RequiresNoResources() =
        interface IRequiresResources with
            member this.Requires = Seq.empty
            member this.Encode(_, _) = []

    type Elt(name, [<System.ParamArray>] contents: INode[]) =
        inherit RequiresNoResources()
        let attributes, children =
            contents |> Array.partition (fun n -> n.IsAttribute)
        interface INode with
            member this.Write(meta, w) =
                w.WriteBeginTag(name)
                attributes |> Array.iter (fun n -> n.Write(meta, w))
                if Array.isEmpty children && System.Web.UI.HtmlTextWriter.IsSelfClosingTag(name) then
                    w.Write(System.Web.UI.HtmlTextWriter.SelfClosingTagEnd)
                else
                    w.Write(System.Web.UI.HtmlTextWriter.TagRightChar)
                    children |> Array.iter (fun n -> n.Write(meta, w))
                    w.WriteEndTag(name)
            member this.IsAttribute = false

    type Attr(name, value) =
        inherit RequiresNoResources()
        interface INode with
            member this.Write(meta, w) =
                w.WriteAttribute(name, value)
            member this.IsAttribute = true

    type Text(txt) =
        inherit RequiresNoResources()
        interface INode with
            member this.Write(meta, w) =
                w.WriteEncodedText(txt)
            member this.IsAttribute = false

/// The website definition.
module SampleSite =
    open WebSharper.Web
    open WebSharper.Sitelets
    open Server

    /// Actions that corresponds to the different pages in the site.
    type Action =
        | Home
        | Contact
        | Protected
        | Login of option<Action>
        | Logout
        | Echo of string
        | Api of Api.Action
        | [<EndPoint "GET /test.png">] TestImage
        | [<Method "POST">] Json of ActionEncoding.DecodeResult<Json.Action>

    /// A helper function to create a hyperlink
    let private ( => ) title href =
        Elt("a", Attr("style", "padding-right:5px"), Attr("href", href), Text title)

    /// A helper function to create a 'fresh' url with a random get parameter
    /// in order to make sure that browsers don't show a cached version.
    let private RandomizeUrl url =
        url + "?d=" + System.Uri.EscapeUriString (System.DateTime.Now.ToString())

    /// User-defined widgets.
    module Widgets =

        /// Widget for displaying login status or a link to login.
        let LoginInfo (ctx: Context<Action>) =
            async {
                let! user = ctx.UserSession.GetLoggedInUser ()
                return [
                    (
                        match user with
                        | Some email ->
                            "Log Out (" + email + ")" =>
                                (RandomizeUrl <| ctx.Link Action.Logout)
                        | None ->
                            "Login" => (ctx.Link <| Action.Login None)
                    )
                ]
            }

    type Template =
        {
            Title: string
            Body: seq<Web.INode>
            Menu: seq<Web.INode>
            Login: seq<Web.INode>
        }

    let Tpl (t: Async<Template>) =
        async {
            let! t = t
            return! Content.Page(
                Title = t.Title,
                Body = [
                    yield! t.Login
                    yield! t.Menu
                    yield! t.Body
                    yield ClientSide <@ Client.Widget () @> :> _
                ]
            )
        }

    /// A template function that renders a page with a menu bar, based on the `Skin` template.
    let Template title main ctx =
        Tpl <|
            let menu =
                let ( ! ) x = ctx.Link x
                [
                        "Home" => !Action.Home
                        "Contact" => !Action.Contact
                        "Say Hello" => !(Action.Echo "Hello")
                        "Protected" => (RandomizeUrl <| !Action.Protected)
                ]
                |> List.map (fun link ->
                    Elt("label", Attr("class", "menu-item"), link)
                )
            async {
                let! login = Widgets.LoginInfo ctx
                return {
                    Title = title
                    Menu = Seq.cast menu
                    Login = Seq.cast login
                    Body = main ctx
                }
            }

    /// The pages of this website.
    module Pages =

        /// The home page.
        let HomePage =
            Template "Home" <| fun ctx ->
                [
                    Elt("h1", Text "Welcome to our site!")
                    "Let us know how we can contact you" => ctx.Link Action.Contact
                ]

        /// A page to collect contact information.
        let ContactPage =
            Template "Contact" <| fun ctx ->
                [
                    Elt("h1", Text "Contact Form")
                    Elt("div", new Client.SignupSequenceControl())
                ]

        /// A simple page that echoes a parameter.
        let EchoPage param =
            Template "Echo" <| fun ctx ->
                [
                    Elt("h1", Text param)
                ]

        /// A simple login page.
        let LoginPage (redirectAction: option<Action>) =
            Template "Login" <| fun ctx ->
                let redirectLink =
                    match redirectAction with
                    | Some action -> action
                    | None -> Action.Home
                    |> ctx.Link
                [
                    Elt("h1", Text "Login")
                    Elt("p",
                        Text "Login with any username and password='",
                        Elt("i", Text "password"),
                        Text "'."
                    )
                    new Client.LoginControl(redirectLink)
                ]

        /// A simple page that users must log in to view.
        let ProtectedPage =
            Template "Protected" <| fun ctx ->
                [
                    Elt("h1", Text "This is protected content - thanks for logging in!")
                ]

    /// The sitelet that corresponds to the entire site.
    let EntireSite =
        // A simple sitelet for the home page, available at the root of the application.
        let home =
            Sitelet.Content "/" Action.Home Pages.HomePage

        // An automatically inferred sitelet created for the basic parts of the application.
        let basic =
            Sitelet.Infer <| fun ctx action ->
                match action with
                | Action.Contact ->
                    Pages.ContactPage ctx
                | Action.Echo param ->
                    Pages.EchoPage param ctx
                | Action.Login action->
                    Pages.LoginPage action ctx
                | Action.Logout ->
                    // Logout user and redirect to home
                    async {
                        do! ctx.UserSession.Logout ()
                        return! Content.RedirectTemporary Action.Home
                    }
                | Action.Home ->
                    Content.RedirectPermanent Action.Home
                | Action.Protected ->
                    Content.ServerError
                | Action.Api _ ->
                    Content.ServerError
                | Action.Json (ActionEncoding.Success a) ->
                    WebSharper.Sitelets.Tests.Json.Content a
                | Action.Json err ->
                    Content.Json err
                    |> Content.SetStatus Http.Status.NotFound
                | Action.TestImage ->
                    Content.File "~/image.png"
                    |> Content.WithContentType "image/png"

        // A sitelet for the protected content that requires users to log in first.
        let authenticated =
            let filter : Sitelet.Filter<Action> =
                {
                    VerifyUser = fun _ -> true
                    LoginRedirect = Some >> Action.Login
                }

            Sitelet.Protect filter <|
                Sitelet.Content "/protected" Action.Protected Pages.ProtectedPage

        // A sitelet wrapping the API sitelet into the main action.
        let api = Sitelet.EmbedInUnion <@ Action.Api @> Api.Sitelet

        // Compose the above sitelets into a larger one.
        [
            home
            authenticated
            Sitelet.Shift "api" api
            basic
        ]
        |> Sitelet.Sum
>>>>>>> ef110954
<|MERGE_RESOLUTION|>--- conflicted
+++ resolved
@@ -1,4 +1,3 @@
-<<<<<<< HEAD
 // $begin{copyright}
 //
 // This file is part of WebSharper
@@ -21,9 +20,19 @@
 
 namespace WebSharper.Sitelets.Tests
 
+    open WebSharper
+
 module Client =
-    open WebSharper
-    open WebSharper.Html.Client
+    open WebSharper.JavaScript
+
+    [<JavaScript>]
+    type Elt(name, text) =
+        let e = JS.Document.CreateElement(name)
+        do e.AppendChild(JS.Document.CreateTextNode(text)) |> ignore
+
+        interface IControlBody with
+            member this.ReplaceInDom x =
+                x.ParentNode.ReplaceChild(e, x) |> ignore
 
     [<Sealed>]
     type SignupSequenceControl() =
@@ -31,7 +40,7 @@
 
         [<JavaScript>]
         override this.Body =
-            Div [Text "SIGNUP-SEQUENCE"] :> _
+            Elt("div", "SIGNUP-SEQUENCE") :> _
 
     [<Sealed>]
     type LoginControl(link: string) =
@@ -39,17 +48,57 @@
 
         [<JavaScript>]
         override this.Body =
-            Div [Text ("LOGIN: " + link)] :> _
+            Elt("div", "LOGIN: " + link) :> _
 
     [<JavaScript>]
     let Widget () =
-        Button [Text "click me!"]
+        Elt("button", "click me!")
+
+/// A mini server-side HTML language
+module Server =
+    open WebSharper.Web
+
+    [<AbstractClass>]
+    type RequiresNoResources() =
+        interface IRequiresResources with
+            member this.Requires = Seq.empty
+            member this.Encode(_, _) = []
+
+    type Elt(name, [<System.ParamArray>] contents: INode[]) =
+        inherit RequiresNoResources()
+        let attributes, children =
+            contents |> Array.partition (fun n -> n.IsAttribute)
+        interface INode with
+            member this.Write(meta, w) =
+                w.WriteBeginTag(name)
+                attributes |> Array.iter (fun n -> n.Write(meta, w))
+                if Array.isEmpty children && System.Web.UI.HtmlTextWriter.IsSelfClosingTag(name) then
+                    w.Write(System.Web.UI.HtmlTextWriter.SelfClosingTagEnd)
+                else
+                    w.Write(System.Web.UI.HtmlTextWriter.TagRightChar)
+                    children |> Array.iter (fun n -> n.Write(meta, w))
+                    w.WriteEndTag(name)
+            member this.IsAttribute = false
+
+    type Attr(name, value) =
+        inherit RequiresNoResources()
+        interface INode with
+            member this.Write(meta, w) =
+                w.WriteAttribute(name, value)
+            member this.IsAttribute = true
+
+    type Text(txt) =
+        inherit RequiresNoResources()
+        interface INode with
+            member this.Write(meta, w) =
+                w.WriteEncodedText(txt)
+            member this.IsAttribute = false
 
 /// The website definition.
 module SampleSite =
-    open WebSharper
-    open WebSharper.Html.Server
+    open WebSharper.Web
     open WebSharper.Sitelets
+    open Server
 
     /// Actions that corresponds to the different pages in the site.
     type Action =
@@ -65,7 +114,7 @@
 
     /// A helper function to create a hyperlink
     let private ( => ) title href =
-        A [HRef href] -< [Text title]
+        Elt("a", Attr("style", "padding-right:5px"), Attr("href", href), Text title)
 
     /// A helper function to create a 'fresh' url with a random get parameter
     /// in order to make sure that browsers don't show a cached version.
@@ -93,34 +142,29 @@
 
     type Template =
         {
-            Title: string
-            Body: seq<Html.Element>
-            Menu: seq<Html.Element>
-            Login: seq<Html.Element>
+            Title: string
+            Body: seq<Web.INode>
+            Menu: seq<Web.INode>
+            Login: seq<Web.INode>
         }
 
-    let Tpl =
-        Content.Template.FromHtmlElement(
-            HTML [
-                Head [
-                    Tags.Title [Text "${title}"]
-                    Meta [Attr.Data "replace" "scripts"]
-                ]
-                Body [
-                    Div [Attr.Data "replace" "login"]
-                    Div [Attr.Data "replace" "menu"]
-                    Div [Attr.Data "replace" "body"]
-//                    Div [ClientSide <@ Client.Widget () @>] // TODO
-                ]
-            ])
-            .With("title", fun x -> x.Title)
-            .With("body", fun x -> x.Body)
-            .With("menu", fun x -> x.Menu)
-            .With("login", fun x -> x.Login)
+    let Tpl (t: Async<Template>) =
+        async {
+            let! t = t
+            return! Content.Page(
+                Title = t.Title,
+                Body = [
+                    yield! t.Login
+                    yield! t.Menu
+                    yield! t.Body
+                    yield ClientSide <@ Client.Widget () @> :> _
+                ]
+            )
+        }
 
     /// A template function that renders a page with a menu bar, based on the `Skin` template.
     let Template title main ctx =
-        Content.WithTemplateAsync Tpl <|
+        Tpl <|
             let menu =
                 let ( ! ) x = ctx.Link x
                 [
@@ -128,17 +172,16 @@
                         "Contact" => !Action.Contact
                         "Say Hello" => !(Action.Echo "Hello")
                         "Protected" => (RandomizeUrl <| !Action.Protected)
-                        "ASPX Page" => ctx.ResolveUrl "http://www.nba.com/~joel/file.html"
                 ]
                 |> List.map (fun link ->
-                    Label [Class "menu-item"] -< [link]
+                    Elt("label", Attr("class", "menu-item"), link)
                 )
             async {
                 let! login = Widgets.LoginInfo ctx
                 return {
                     Title = title
-                    Menu = menu
-                    Login = login
+                    Menu = Seq.cast menu
+                    Login = Seq.cast login
                     Body = main ctx
                 }
             }
@@ -150,7 +193,7 @@
         let HomePage =
             Template "Home" <| fun ctx ->
                 [
-                    H1 [Text "Welcome to our site!"]
+                    Elt("h1", Text "Welcome to our site!")
                     "Let us know how we can contact you" => ctx.Link Action.Contact
                  ]
 
@@ -158,15 +201,15 @@
         let ContactPage =
             Template "Contact" <| fun ctx ->
                 [
-                    H1 [Text "Contact Form"]
-                    Div [new Client.SignupSequenceControl()]
+                    Elt("h1", Text "Contact Form")
+                    Elt("div", new Client.SignupSequenceControl())
                 ]
 
         /// A simple page that echoes a parameter.
         let EchoPage param =
             Template "Echo" <| fun ctx ->
                 [
-                    H1 [Text param]
+                    Elt("h1", Text param)
                 ]
 
         /// A simple login page.
@@ -178,22 +221,20 @@
                     | None -> Action.Home
                     |> ctx.Link
                 [
-                    H1 [Text "Login"]
-                    P [
-                        Text "Login with any username and password='"
-                        I [Text "password"]
+                    Elt("h1", Text "Login")
+                    Elt("p",
+                        Text "Login with any username and password='",
+                        Elt("i", Text "password"),
                         Text "'."
-                    ]
-                    Div [
+                    )
                         new Client.LoginControl(redirectLink)
                     ]
-                ]
 
         /// A simple page that users must log in to view.
         let ProtectedPage =
             Template "Protected" <| fun ctx ->
                 [
-                    H1 [Text "This is protected content - thanks for logging in!"]
+                    Elt("h1", Text "This is protected content - thanks for logging in!")
                 ]
 
     /// The sitelet that corresponds to the entire site.
@@ -254,314 +295,4 @@
             Sitelet.Shift "api" api
             basic
         ]
-        |> Sitelet.Sum
-
-///// Expose the main sitelet so that it can be served.
-///// This needs an IWebsite type and an assembly level annotation.
-//type SampleWebsite() =
-//    interface WebSharper.Sitelets.IWebsite<SampleSite.Action> with
-//        member this.Sitelet = SampleSite.EntireSite
-//        member this.Actions = []
-//
-//[<assembly: WebSharper.Sitelets.WebsiteAttribute(typeof<SampleWebsite>)>]
-//do ()
-=======
-// $begin{copyright}
-//
-// This file is part of WebSharper
-//
-// Copyright (c) 2008-2015 IntelliFactory
-//
-// Licensed under the Apache License, Version 2.0 (the "License"); you
-// may not use this file except in compliance with the License.  You may
-// obtain a copy of the License at
-//
-//     http://www.apache.org/licenses/LICENSE-2.0
-//
-// Unless required by applicable law or agreed to in writing, software
-// distributed under the License is distributed on an "AS IS" BASIS,
-// WITHOUT WARRANTIES OR CONDITIONS OF ANY KIND, either express or
-// implied.  See the License for the specific language governing
-// permissions and limitations under the License.
-//
-// $end{copyright}
-
-namespace WebSharper.Sitelets.Tests
-
-open WebSharper
-
-module Client =
-    open WebSharper.JavaScript
-
-    [<JavaScript>]
-    type Elt(name, text) =
-        let e = JS.Document.CreateElement(name)
-        do e.AppendChild(JS.Document.CreateTextNode(text)) |> ignore
-
-        interface IControlBody with
-            member this.ReplaceInDom x =
-                x.ParentNode.ReplaceChild(e, x) |> ignore
-
-    [<Sealed>]
-    type SignupSequenceControl() =
-        inherit Web.Control()
-
-        [<JavaScript>]
-        override this.Body =
-            Elt("div", "SIGNUP-SEQUENCE") :> _
-
-    [<Sealed>]
-    type LoginControl(link: string) =
-        inherit Web.Control()
-
-        [<JavaScript>]
-        override this.Body =
-            Elt("div", "LOGIN: " + link) :> _
-
-    [<JavaScript>]
-    let Widget () =
-        Elt("button", "click me!")
-
-/// A mini server-side HTML language
-module Server =
-    open WebSharper.Web
-
-    [<AbstractClass>]
-    type RequiresNoResources() =
-        interface IRequiresResources with
-            member this.Requires = Seq.empty
-            member this.Encode(_, _) = []
-
-    type Elt(name, [<System.ParamArray>] contents: INode[]) =
-        inherit RequiresNoResources()
-        let attributes, children =
-            contents |> Array.partition (fun n -> n.IsAttribute)
-        interface INode with
-            member this.Write(meta, w) =
-                w.WriteBeginTag(name)
-                attributes |> Array.iter (fun n -> n.Write(meta, w))
-                if Array.isEmpty children && System.Web.UI.HtmlTextWriter.IsSelfClosingTag(name) then
-                    w.Write(System.Web.UI.HtmlTextWriter.SelfClosingTagEnd)
-                else
-                    w.Write(System.Web.UI.HtmlTextWriter.TagRightChar)
-                    children |> Array.iter (fun n -> n.Write(meta, w))
-                    w.WriteEndTag(name)
-            member this.IsAttribute = false
-
-    type Attr(name, value) =
-        inherit RequiresNoResources()
-        interface INode with
-            member this.Write(meta, w) =
-                w.WriteAttribute(name, value)
-            member this.IsAttribute = true
-
-    type Text(txt) =
-        inherit RequiresNoResources()
-        interface INode with
-            member this.Write(meta, w) =
-                w.WriteEncodedText(txt)
-            member this.IsAttribute = false
-
-/// The website definition.
-module SampleSite =
-    open WebSharper.Web
-    open WebSharper.Sitelets
-    open Server
-
-    /// Actions that corresponds to the different pages in the site.
-    type Action =
-        | Home
-        | Contact
-        | Protected
-        | Login of option<Action>
-        | Logout
-        | Echo of string
-        | Api of Api.Action
-        | [<EndPoint "GET /test.png">] TestImage
-        | [<Method "POST">] Json of ActionEncoding.DecodeResult<Json.Action>
-
-    /// A helper function to create a hyperlink
-    let private ( => ) title href =
-        Elt("a", Attr("style", "padding-right:5px"), Attr("href", href), Text title)
-
-    /// A helper function to create a 'fresh' url with a random get parameter
-    /// in order to make sure that browsers don't show a cached version.
-    let private RandomizeUrl url =
-        url + "?d=" + System.Uri.EscapeUriString (System.DateTime.Now.ToString())
-
-    /// User-defined widgets.
-    module Widgets =
-
-        /// Widget for displaying login status or a link to login.
-        let LoginInfo (ctx: Context<Action>) =
-            async {
-                let! user = ctx.UserSession.GetLoggedInUser ()
-                return [
-                    (
-                        match user with
-                        | Some email ->
-                            "Log Out (" + email + ")" =>
-                                (RandomizeUrl <| ctx.Link Action.Logout)
-                        | None ->
-                            "Login" => (ctx.Link <| Action.Login None)
-                    )
-                ]
-            }
-
-    type Template =
-        {
-            Title: string
-            Body: seq<Web.INode>
-            Menu: seq<Web.INode>
-            Login: seq<Web.INode>
-        }
-
-    let Tpl (t: Async<Template>) =
-        async {
-            let! t = t
-            return! Content.Page(
-                Title = t.Title,
-                Body = [
-                    yield! t.Login
-                    yield! t.Menu
-                    yield! t.Body
-                    yield ClientSide <@ Client.Widget () @> :> _
-                ]
-            )
-        }
-
-    /// A template function that renders a page with a menu bar, based on the `Skin` template.
-    let Template title main ctx =
-        Tpl <|
-            let menu =
-                let ( ! ) x = ctx.Link x
-                [
-                        "Home" => !Action.Home
-                        "Contact" => !Action.Contact
-                        "Say Hello" => !(Action.Echo "Hello")
-                        "Protected" => (RandomizeUrl <| !Action.Protected)
-                ]
-                |> List.map (fun link ->
-                    Elt("label", Attr("class", "menu-item"), link)
-                )
-            async {
-                let! login = Widgets.LoginInfo ctx
-                return {
-                    Title = title
-                    Menu = Seq.cast menu
-                    Login = Seq.cast login
-                    Body = main ctx
-                }
-            }
-
-    /// The pages of this website.
-    module Pages =
-
-        /// The home page.
-        let HomePage =
-            Template "Home" <| fun ctx ->
-                [
-                    Elt("h1", Text "Welcome to our site!")
-                    "Let us know how we can contact you" => ctx.Link Action.Contact
-                ]
-
-        /// A page to collect contact information.
-        let ContactPage =
-            Template "Contact" <| fun ctx ->
-                [
-                    Elt("h1", Text "Contact Form")
-                    Elt("div", new Client.SignupSequenceControl())
-                ]
-
-        /// A simple page that echoes a parameter.
-        let EchoPage param =
-            Template "Echo" <| fun ctx ->
-                [
-                    Elt("h1", Text param)
-                ]
-
-        /// A simple login page.
-        let LoginPage (redirectAction: option<Action>) =
-            Template "Login" <| fun ctx ->
-                let redirectLink =
-                    match redirectAction with
-                    | Some action -> action
-                    | None -> Action.Home
-                    |> ctx.Link
-                [
-                    Elt("h1", Text "Login")
-                    Elt("p",
-                        Text "Login with any username and password='",
-                        Elt("i", Text "password"),
-                        Text "'."
-                    )
-                    new Client.LoginControl(redirectLink)
-                ]
-
-        /// A simple page that users must log in to view.
-        let ProtectedPage =
-            Template "Protected" <| fun ctx ->
-                [
-                    Elt("h1", Text "This is protected content - thanks for logging in!")
-                ]
-
-    /// The sitelet that corresponds to the entire site.
-    let EntireSite =
-        // A simple sitelet for the home page, available at the root of the application.
-        let home =
-            Sitelet.Content "/" Action.Home Pages.HomePage
-
-        // An automatically inferred sitelet created for the basic parts of the application.
-        let basic =
-            Sitelet.Infer <| fun ctx action ->
-                match action with
-                | Action.Contact ->
-                    Pages.ContactPage ctx
-                | Action.Echo param ->
-                    Pages.EchoPage param ctx
-                | Action.Login action->
-                    Pages.LoginPage action ctx
-                | Action.Logout ->
-                    // Logout user and redirect to home
-                    async {
-                        do! ctx.UserSession.Logout ()
-                        return! Content.RedirectTemporary Action.Home
-                    }
-                | Action.Home ->
-                    Content.RedirectPermanent Action.Home
-                | Action.Protected ->
-                    Content.ServerError
-                | Action.Api _ ->
-                    Content.ServerError
-                | Action.Json (ActionEncoding.Success a) ->
-                    WebSharper.Sitelets.Tests.Json.Content a
-                | Action.Json err ->
-                    Content.Json err
-                    |> Content.SetStatus Http.Status.NotFound
-                | Action.TestImage ->
-                    Content.File "~/image.png"
-                    |> Content.WithContentType "image/png"
-
-        // A sitelet for the protected content that requires users to log in first.
-        let authenticated =
-            let filter : Sitelet.Filter<Action> =
-                {
-                    VerifyUser = fun _ -> true
-                    LoginRedirect = Some >> Action.Login
-                }
-
-            Sitelet.Protect filter <|
-                Sitelet.Content "/protected" Action.Protected Pages.ProtectedPage
-
-        // A sitelet wrapping the API sitelet into the main action.
-        let api = Sitelet.EmbedInUnion <@ Action.Api @> Api.Sitelet
-
-        // Compose the above sitelets into a larger one.
-        [
-            home
-            authenticated
-            Sitelet.Shift "api" api
-            basic
-        ]
-        |> Sitelet.Sum
->>>>>>> ef110954
+        |> Sitelet.Sum