{
  "version": 1,
  "isRoot": true,
  "tools": {
    "paket": {
      "version": "5.257.0",
      "commands": [
        "paket"
      ]
    },
    "fake-cli": {
<<<<<<< HEAD
      "version": "5.20.4-alpha.1642",
=======
      "version": "5.20.4",
>>>>>>> fe970421
      "commands": [
        "fake"
      ]
    }
  }
}<|MERGE_RESOLUTION|>--- conflicted
+++ resolved
@@ -9,11 +9,7 @@
       ]
     },
     "fake-cli": {
-<<<<<<< HEAD
-      "version": "5.20.4-alpha.1642",
-=======
       "version": "5.20.4",
->>>>>>> fe970421
       "commands": [
         "fake"
       ]
